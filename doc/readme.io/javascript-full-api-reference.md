---
category: 62ec0192a94ae90a45602b13
title: JavaScript Full API Reference
---


# mixpanel


___
## mixpanel.add_group
Add a new group for this user.


### Usage:

```javascript
 mixpanel.add_group('company', 'mixpanel')
```



| Argument | Type | Description |
| ------------- | ------------- | ----- |
| **group_key** | <span class="mp-arg-type">String</span></br></span><span class="mp-arg-required">required</span> | Group key |
| **group_id** | <span class="mp-arg-type">any</span></br></span><span class="mp-arg-required">required</span> | A valid Mixpanel property type |
| **callback** | <span class="mp-arg-type">Function</span></br></span><span class="mp-arg-optional">optional</span> | If provided, the callback will be called after tracking the event. |


___
## mixpanel.alias
The alias method creates an alias which Mixpanel will use to  remap one id to another. Multiple aliases can point to the  same identifier.

The following is a valid use of alias:


```javascript
mixpanel.alias('new_id', 'existing_id');
// You can add multiple id aliases to the existing ID
mixpanel.alias('newer_id', 'existing_id');

```

Aliases can also be chained - the following is a valid example:


```javascript
mixpanel.alias('new_id', 'existing_id');
// chain newer_id - new_id - existing_id
mixpanel.alias('newer_id', 'new_id');

```

Aliases cannot point to multiple identifiers - the following  example will not work:


```javascript
mixpanel.alias('new_id', 'existing_id');
// this is invalid as 'new_id' already points to 'existing_id'
mixpanel.alias('new_id', 'newer_id');

```



### Notes:
If your project does not have  <a href="https://help.mixpanel.com/hc/en-us/articles/360039133851">ID Merge</a>  enabled, the best practice is to call alias once when a unique  ID is first created for a user (e.g., when a user first registers  for an account). Do not use alias multiple times for a single  user without ID Merge enabled.


| Argument | Type | Description |
| ------------- | ------------- | ----- |
| **alias** | <span class="mp-arg-type">String</span></br></span><span class="mp-arg-required">required</span> | A unique identifier that you want to use for this user in the future. |
| **original** | <span class="mp-arg-type">String</span></br></span><span class="mp-arg-optional">optional</span> | The current identifier being used for this user. |


___
## mixpanel.clear_opt_in_out_tracking
Clear the user's opt in/out status of data tracking and cookies/localstorage for this Mixpanel instance


### Usage:

```javascript
// clear user's opt-in/out status
mixpanel.clear_opt_in_out_tracking();

// clear user's opt-in/out status with specific cookie configuration - should match
// configuration used when opt_in_tracking/opt_out_tracking methods were called.
mixpanel.clear_opt_in_out_tracking({
    cookie_expiration: 30,
    secure_cookie: true
});
```



| Argument | Type | Description |
| ------------- | ------------- | ----- |
| **options** | <span class="mp-arg-type">Object</span></br></span><span class="mp-arg-optional">optional</span> | A dictionary of config options to override |
| **options.enable_persistence=true** | <span class="mp-arg-type">boolean</span></br></span><span class="mp-arg-optional">optional</span> | If true, will re-enable sdk persistence |
| **options.persistence_type=localStorage** | <span class="mp-arg-type">string</span></br></span><span class="mp-arg-optional">optional</span> | Persistence mechanism used - cookie or localStorage - falls back to cookie if localStorage is unavailable |
| **options.cookie_prefix=__mp_opt_in_out** | <span class="mp-arg-type">string</span></br></span><span class="mp-arg-optional">optional</span> | Custom prefix to be used in the cookie/localstorage name |
| **options.cookie_expiration** | <span class="mp-arg-type">Number</span></br></span><span class="mp-arg-optional">optional</span> | Number of days until the opt-in cookie expires (overrides value specified in this Mixpanel instance's config) |
| **options.cookie_domain** | <span class="mp-arg-type">string</span></br></span><span class="mp-arg-optional">optional</span> | Custom cookie domain (overrides value specified in this Mixpanel instance's config) |
| **options.cross_site_cookie** | <span class="mp-arg-type">boolean</span></br></span><span class="mp-arg-optional">optional</span> | Whether the opt-in cookie is set as cross-site-enabled (overrides value specified in this Mixpanel instance's config) |
| **options.cross_subdomain_cookie** | <span class="mp-arg-type">boolean</span></br></span><span class="mp-arg-optional">optional</span> | Whether the opt-in cookie is set as cross-subdomain or not (overrides value specified in this Mixpanel instance's config) |
| **options.secure_cookie** | <span class="mp-arg-type">boolean</span></br></span><span class="mp-arg-optional">optional</span> | Whether the opt-in cookie is set as secure or not (overrides value specified in this Mixpanel instance's config) |


___
## mixpanel.disable
Disable events on the Mixpanel object. If passed no arguments,  this function disables tracking of any event. If passed an  array of event names, those events will be disabled, but other  events will continue to be tracked.

Note: this function does not stop other mixpanel functions from  firing, such as register() or people.set().




| Argument | Type | Description |
| ------------- | ------------- | ----- |
| **events** | <span class="mp-arg-type">Array</span></br></span><span class="mp-arg-optional">optional</span> | An array of event names to disable |


___
## mixpanel.get_config
returns the current config object for the library.





___
## mixpanel.get_distinct_id
Returns the current distinct id of the user. This is either the id automatically  generated by the library or the id that has been passed by a call to identify().



### Notes:
get_distinct_id() can only be called after the Mixpanel library has finished loading.  init() has a loaded function available to handle this automatically. For example:


```javascript
// set distinct_id after the mixpanel library has loaded
mixpanel.init('YOUR PROJECT TOKEN', {
    loaded: function(mixpanel) {
        distinct_id = mixpanel.get_distinct_id();
    }
});
```



___
## mixpanel.get_group
Look up reference to a Mixpanel group


### Usage:

```javascript
  mixpanel.get_group(group_key, group_id)
```



| Argument | Type | Description |
| ------------- | ------------- | ----- |
| **group_key** | <span class="mp-arg-type">String</span></br></span><span class="mp-arg-required">required</span> | Group key |
| **group_id** | <span class="mp-arg-type">Object</span></br></span><span class="mp-arg-required">required</span> | A valid Mixpanel property type |
#### Returns:
| Type | Description |
| ----- | ------------- |
| <span class="mp-arg-type">Object</span> | A MixpanelGroup identifier |


___
## mixpanel.get_property
Returns the value of the super property named property_name. If no such  property is set, get_property() will return the undefined value.



### Notes:
get_property() can only be called after the Mixpanel library has finished loading.  init() has a loaded function available to handle this automatically. For example:


```javascript
// grab value for 'user_id' after the mixpanel library has loaded
mixpanel.init('YOUR PROJECT TOKEN', {
    loaded: function(mixpanel) {
        user_id = mixpanel.get_property('user_id');
    }
});
```


| Argument | Type | Description |
| ------------- | ------------- | ----- |
| **property_name** | <span class="mp-arg-type">String</span></br></span><span class="mp-arg-required">required</span> | The name of the super property you want to retrieve |


___
## mixpanel.has_opted_in_tracking
Check whether the user has opted in to data tracking and cookies/localstorage for this Mixpanel instance


### Usage:

```javascript
var has_opted_in = mixpanel.has_opted_in_tracking();
// use has_opted_in value
```



| Argument | Type | Description |
| ------------- | ------------- | ----- |
| **options** | <span class="mp-arg-type">Object</span></br></span><span class="mp-arg-optional">optional</span> | A dictionary of config options to override |
| **options.persistence_type=localStorage** | <span class="mp-arg-type">string</span></br></span><span class="mp-arg-optional">optional</span> | Persistence mechanism used - cookie or localStorage - falls back to cookie if localStorage is unavailable |
| **options.cookie_prefix=__mp_opt_in_out** | <span class="mp-arg-type">string</span></br></span><span class="mp-arg-optional">optional</span> | Custom prefix to be used in the cookie/localstorage name |
#### Returns:
| Type | Description |
| ----- | ------------- |
| <span class="mp-arg-type">boolean</span> | current opt-in status |


___
## mixpanel.has_opted_out_tracking
Check whether the user has opted out of data tracking and cookies/localstorage for this Mixpanel instance


### Usage:

```javascript
var has_opted_out = mixpanel.has_opted_out_tracking();
// use has_opted_out value
```



| Argument | Type | Description |
| ------------- | ------------- | ----- |
| **options** | <span class="mp-arg-type">Object</span></br></span><span class="mp-arg-optional">optional</span> | A dictionary of config options to override |
| **options.persistence_type=localStorage** | <span class="mp-arg-type">string</span></br></span><span class="mp-arg-optional">optional</span> | Persistence mechanism used - cookie or localStorage - falls back to cookie if localStorage is unavailable |
| **options.cookie_prefix=__mp_opt_in_out** | <span class="mp-arg-type">string</span></br></span><span class="mp-arg-optional">optional</span> | Custom prefix to be used in the cookie/localstorage name |
#### Returns:
| Type | Description |
| ----- | ------------- |
| <span class="mp-arg-type">boolean</span> | current opt-out status |


___
## mixpanel.identify
Identify a user with a unique ID to track user activity across  devices, tie a user to their events, and create a user profile.  If you never call this method, unique visitors are tracked using  a UUID generated the first time they visit the site.

Call identify when you know the identity of the current user,  typically after login or signup. We recommend against using  identify for anonymous visitors to your site.



### Notes:
If your project has  <a href="https://help.mixpanel.com/hc/en-us/articles/360039133851">ID Merge</a>  enabled, the identify method will connect pre- and  post-authentication events when appropriate.

If your project does not have ID Merge enabled, identify will  change the user's local distinct_id to the unique ID you pass.  Events tracked prior to authentication will not be connected  to the same user identity. If ID Merge is disabled, alias can  be used to connect pre- and post-registration events.


| Argument | Type | Description |
| ------------- | ------------- | ----- |
| **unique_id** | <span class="mp-arg-type">String</span></br></span><span class="mp-arg-optional">optional</span> | A string that uniquely identifies a user. If not provided, the distinct_id currently in the persistent store (cookie or localStorage) will be used. |


___
## mixpanel.init
This function initializes a new instance of the Mixpanel tracking object.  All new instances are added to the main mixpanel object as sub properties (such as  mixpanel.library_name) and also returned by this function. To define a  second instance on the page, you would call:


```javascript
mixpanel.init('new token', { your: 'config' }, 'library_name');

```

and use it like so:


```javascript
mixpanel.library_name.track(...);
```




| Argument | Type | Description |
| ------------- | ------------- | ----- |
| **token** | <span class="mp-arg-type">String</span></br></span><span class="mp-arg-required">required</span> | Your Mixpanel API token |
| **config** | <span class="mp-arg-type">Object</span></br></span><span class="mp-arg-optional">optional</span> | A dictionary of config options to override. <a href="https://github.com/mixpanel/mixpanel-js/blob/v2.46.0/src/mixpanel-core.js#L88-L127">See a list of default config options</a>. |
| **name** | <span class="mp-arg-type">String</span></br></span><span class="mp-arg-optional">optional</span> | The name for the new mixpanel instance that you want created |


___
## mixpanel.opt_in_tracking
Opt the user in to data tracking and cookies/localstorage for this Mixpanel instance


### Usage:

```javascript
// opt user in
mixpanel.opt_in_tracking();

// opt user in with specific event name, properties, cookie configuration
mixpanel.opt_in_tracking({
    track_event_name: 'User opted in',
    track_event_properties: {
        'Email': 'jdoe@example.com'
    },
    cookie_expiration: 30,
    secure_cookie: true
});
```



| Argument | Type | Description |
| ------------- | ------------- | ----- |
| **options** | <span class="mp-arg-type">Object</span></br></span><span class="mp-arg-optional">optional</span> | A dictionary of config options to override |
| **options.track** | <span class="mp-arg-type">function</span></br></span><span class="mp-arg-optional">optional</span> | Function used for tracking a Mixpanel event to record the opt-in action (default is this Mixpanel instance's track method) |
| **options.track_event_name=$opt_in** | <span class="mp-arg-type">string</span></br></span><span class="mp-arg-optional">optional</span> | Event name to be used for tracking the opt-in action |
| **options.track_properties** | <span class="mp-arg-type">Object</span></br></span><span class="mp-arg-optional">optional</span> | Set of properties to be tracked along with the opt-in action |
| **options.enable_persistence=true** | <span class="mp-arg-type">boolean</span></br></span><span class="mp-arg-optional">optional</span> | If true, will re-enable sdk persistence |
| **options.persistence_type=localStorage** | <span class="mp-arg-type">string</span></br></span><span class="mp-arg-optional">optional</span> | Persistence mechanism used - cookie or localStorage - falls back to cookie if localStorage is unavailable |
| **options.cookie_prefix=__mp_opt_in_out** | <span class="mp-arg-type">string</span></br></span><span class="mp-arg-optional">optional</span> | Custom prefix to be used in the cookie/localstorage name |
| **options.cookie_expiration** | <span class="mp-arg-type">Number</span></br></span><span class="mp-arg-optional">optional</span> | Number of days until the opt-in cookie expires (overrides value specified in this Mixpanel instance's config) |
| **options.cookie_domain** | <span class="mp-arg-type">string</span></br></span><span class="mp-arg-optional">optional</span> | Custom cookie domain (overrides value specified in this Mixpanel instance's config) |
| **options.cross_site_cookie** | <span class="mp-arg-type">boolean</span></br></span><span class="mp-arg-optional">optional</span> | Whether the opt-in cookie is set as cross-site-enabled (overrides value specified in this Mixpanel instance's config) |
| **options.cross_subdomain_cookie** | <span class="mp-arg-type">boolean</span></br></span><span class="mp-arg-optional">optional</span> | Whether the opt-in cookie is set as cross-subdomain or not (overrides value specified in this Mixpanel instance's config) |
| **options.secure_cookie** | <span class="mp-arg-type">boolean</span></br></span><span class="mp-arg-optional">optional</span> | Whether the opt-in cookie is set as secure or not (overrides value specified in this Mixpanel instance's config) |


___
## mixpanel.opt_out_tracking
Opt the user out of data tracking and cookies/localstorage for this Mixpanel instance


### Usage:

```javascript
// opt user out
mixpanel.opt_out_tracking();

// opt user out with different cookie configuration from Mixpanel instance
mixpanel.opt_out_tracking({
    cookie_expiration: 30,
    secure_cookie: true
});
```



| Argument | Type | Description |
| ------------- | ------------- | ----- |
| **options** | <span class="mp-arg-type">Object</span></br></span><span class="mp-arg-optional">optional</span> | A dictionary of config options to override |
| **options.delete_user=true** | <span class="mp-arg-type">boolean</span></br></span><span class="mp-arg-optional">optional</span> | If true, will delete the currently identified user's profile and clear all charges after opting the user out |
| **options.clear_persistence=true** | <span class="mp-arg-type">boolean</span></br></span><span class="mp-arg-optional">optional</span> | If true, will delete all data stored by the sdk in persistence |
| **options.persistence_type=localStorage** | <span class="mp-arg-type">string</span></br></span><span class="mp-arg-optional">optional</span> | Persistence mechanism used - cookie or localStorage - falls back to cookie if localStorage is unavailable |
| **options.cookie_prefix=__mp_opt_in_out** | <span class="mp-arg-type">string</span></br></span><span class="mp-arg-optional">optional</span> | Custom prefix to be used in the cookie/localstorage name |
| **options.cookie_expiration** | <span class="mp-arg-type">Number</span></br></span><span class="mp-arg-optional">optional</span> | Number of days until the opt-in cookie expires (overrides value specified in this Mixpanel instance's config) |
| **options.cookie_domain** | <span class="mp-arg-type">string</span></br></span><span class="mp-arg-optional">optional</span> | Custom cookie domain (overrides value specified in this Mixpanel instance's config) |
| **options.cross_site_cookie** | <span class="mp-arg-type">boolean</span></br></span><span class="mp-arg-optional">optional</span> | Whether the opt-in cookie is set as cross-site-enabled (overrides value specified in this Mixpanel instance's config) |
| **options.cross_subdomain_cookie** | <span class="mp-arg-type">boolean</span></br></span><span class="mp-arg-optional">optional</span> | Whether the opt-in cookie is set as cross-subdomain or not (overrides value specified in this Mixpanel instance's config) |
| **options.secure_cookie** | <span class="mp-arg-type">boolean</span></br></span><span class="mp-arg-optional">optional</span> | Whether the opt-in cookie is set as secure or not (overrides value specified in this Mixpanel instance's config) |


___
## mixpanel.push
push() keeps the standard async-array-push  behavior around after the lib is loaded.  This is only useful for external integrations that  do not wish to rely on our convenience methods  (created in the snippet).


### Usage:

```javascript
mixpanel.push(['register', { a: 'b' }]);
```



| Argument | Type | Description |
| ------------- | ------------- | ----- |
| **item** | <span class="mp-arg-type">Array</span></br></span><span class="mp-arg-required">required</span> | A [function_name, args...] array to be executed |


___
## mixpanel.register
Register a set of super properties, which are included with all  events. This will overwrite previous super property values.


### Usage:

```javascript
// register 'Gender' as a super property
mixpanel.register({'Gender': 'Female'});

// register several super properties when a user signs up
mixpanel.register({
    'Email': 'jdoe@example.com',
    'Account Type': 'Free'
});

// register only for the current pageload
mixpanel.register({'Name': 'Pat'}, {persistent: false});
```



| Argument | Type | Description |
| ------------- | ------------- | ----- |
| **properties** | <span class="mp-arg-type">Object</span></br></span><span class="mp-arg-required">required</span> | An associative array of properties to store about the user |
| **days_or_options** | <span class="mp-arg-type">Number or Object</span></br></span><span class="mp-arg-optional">optional</span> | Options object or number of days since the user's last visit to store the super properties (only valid for persisted props) |
| **days_or_options.days** | <span class="mp-arg-type">boolean</span></br></span><span class="mp-arg-optional">optional</span> | <ul>
<li>number of days since the user's last visit to store the super properties (only valid for persisted props)</li>
</ul> |
| **days_or_options.persistent=true** | <span class="mp-arg-type">boolean</span></br></span><span class="mp-arg-optional">optional</span> | <ul>
<li>whether to put in persistent storage (cookie/localStorage)</li>
</ul> |


___
## mixpanel.register_once
Register a set of super properties only once. This will not  overwrite previous super property values, unlike register().


### Usage:

```javascript
// register a super property for the first time only
mixpanel.register_once({
    'First Login Date': new Date().toISOString()
});

// register once, only for the current pageload
mixpanel.register_once({
    'First interaction time': new Date().toISOString()
}, 'None', {persistent: false});

```


### Notes:
If default_value is specified, current super properties  with that value will be overwritten.


| Argument | Type | Description |
| ------------- | ------------- | ----- |
| **properties** | <span class="mp-arg-type">Object</span></br></span><span class="mp-arg-required">required</span> | An associative array of properties to store about the user |
| **default_value** | <span class="mp-arg-type">any</span></br></span><span class="mp-arg-optional">optional</span> | Value to override if already set in super properties (ex: 'False') Default: 'None' |
| **days_or_options** | <span class="mp-arg-type">Number or Object</span></br></span><span class="mp-arg-optional">optional</span> | Options object or number of days since the user's last visit to store the super properties (only valid for persisted props) |
| **days_or_options.days** | <span class="mp-arg-type">boolean</span></br></span><span class="mp-arg-optional">optional</span> | <ul>
<li>number of days since the user's last visit to store the super properties (only valid for persisted props)</li>
</ul> |
| **days_or_options.persistent=true** | <span class="mp-arg-type">boolean</span></br></span><span class="mp-arg-optional">optional</span> | <ul>
<li>whether to put in persistent storage (cookie/localStorage)</li>
</ul> |


___
## mixpanel.remove_group
Remove a group from this user.


### Usage:

```javascript
 mixpanel.remove_group('company', 'mixpanel')
```



| Argument | Type | Description |
| ------------- | ------------- | ----- |
| **group_key** | <span class="mp-arg-type">String</span></br></span><span class="mp-arg-required">required</span> | Group key |
| **group_id** | <span class="mp-arg-type">any</span></br></span><span class="mp-arg-required">required</span> | A valid Mixpanel property type |
| **callback** | <span class="mp-arg-type">Function</span></br></span><span class="mp-arg-optional">optional</span> | If provided, the callback will be called after tracking the event. |


___
## mixpanel.reset
Clears super properties and generates a new random distinct_id for this instance.  Useful for clearing data when a user logs out.





___
## mixpanel.set_config
Update the configuration of a mixpanel library instance.

The default config is:


```javascript
{
  // HTTP method for tracking requests
  api_method: 'POST'

  // transport for sending requests ('XHR' or 'sendBeacon')
  // NB: sendBeacon should only be used for scenarios such as
  // page unload where a &quot;best-effort&quot; attempt to send is
  // acceptable; the sendBeacon API does not support callbacks
  // or any way to know the result of the request. Mixpanel
  // tracking via sendBeacon will not support any event-
  // batching or retry mechanisms.
  api_transport: 'XHR'

  // request-batching/queueing/retry
  batch_requests: true,

  // maximum number of events/updates to send in a single
  // network request
  batch_size: 50,

  // milliseconds to wait between sending batch requests
  batch_flush_interval_ms: 5000,

  // milliseconds to wait for network responses to batch requests
  // before they are considered timed-out and retried
  batch_request_timeout_ms: 90000,

  // override value for cookie domain, only useful for ensuring
  // correct cross-subdomain cookies on unusual domains like
  // subdomain.mainsite.avocat.fr; NB this cannot be used to
  // set cookies on a different domain than the current origin
  cookie_domain: ''

  // super properties cookie expiration (in days)
  cookie_expiration: 365

  // if true, cookie will be set with SameSite=None; Secure
  // this is only useful in special situations, like embedded
  // 3rd-party iframes that set up a Mixpanel instance
  cross_site_cookie: false

  // super properties span subdomains
  cross_subdomain_cookie: true

  // debug mode
  debug: false

  // if this is true, the mixpanel cookie or localStorage entry
  // will be deleted, and no user persistence will take place
  disable_persistence: false

  // if this is true, Mixpanel will automatically determine
  // City, Region and Country data using the IP address of
  //the client
  ip: true

  // opt users out of tracking by this Mixpanel instance by default
  opt_out_tracking_by_default: false

  // opt users out of browser data storage by this Mixpanel instance by default
  opt_out_persistence_by_default: false

  // persistence mechanism used by opt-in/opt-out methods - cookie
  // or localStorage - falls back to cookie if localStorage is unavailable
  opt_out_tracking_persistence_type: 'localStorage'

  // customize the name of cookie/localStorage set by opt-in/opt-out methods
  opt_out_tracking_cookie_prefix: null

  // type of persistent store for super properties (cookie/
  // localStorage) if set to 'localStorage', any existing
  // mixpanel cookie value with the same persistence_name
  // will be transferred to localStorage and deleted
  persistence: 'cookie'

  // name for super properties persistent store
  persistence_name: ''

  // names of properties/superproperties which should never
  // be sent with track() calls
  property_blacklist: []

  // if this is true, mixpanel cookies will be marked as
  // secure, meaning they will only be transmitted over https
  secure_cookie: false

  // disables enriching user profiles with first touch marketing data
  skip_first_touch_marketing: false

  // the amount of time track_links will
  // wait for Mixpanel's servers to respond
  track_links_timeout: 300

  // adds any UTM parameters and click IDs present on the page to any events fired
  track_marketing: true

  // enables automatic page view tracking using default page view events through
  // the track_pageview() method
  track_pageview: false

  // if you set upgrade to be true, the library will check for
  // a cookie from our old js library and import super
  // properties from it, then the old cookie is deleted
  // The upgrade config option only works in the initialization,
  // so make sure you set it when you create the library.
  upgrade: false

  // extra HTTP request headers to set for each API request, in
  // the format {'Header-Name': value}
  xhr_headers: {}

  // whether to ignore or respect the web browser's Do Not Track setting
  ignore_dnt: false
}
```




| Argument | Type | Description |
| ------------- | ------------- | ----- |
| **config** | <span class="mp-arg-type">Object</span></br></span><span class="mp-arg-required">required</span> | A dictionary of new configuration values to update |


___
## mixpanel.set_group
Register the current user into one/many groups.


### Usage:

```javascript
 mixpanel.set_group('company', ['mixpanel', 'google']) // an array of IDs
 mixpanel.set_group('company', 'mixpanel')
 mixpanel.set_group('company', 128746312)
```



| Argument | Type | Description |
| ------------- | ------------- | ----- |
| **group_key** | <span class="mp-arg-type">String</span></br></span><span class="mp-arg-required">required</span> | Group key |
| **group_ids** | <span class="mp-arg-type">Array or String or Number</span></br></span><span class="mp-arg-required">required</span> | An array of group IDs, or a singular group ID |
| **callback** | <span class="mp-arg-type">Function</span></br></span><span class="mp-arg-optional">optional</span> | If provided, the callback will be called after tracking the event. |


___
## mixpanel.time_event
Time an event by including the time between this call and a  later 'track' call for the same event in the properties sent  with the event.


### Usage:

```javascript
// time an event named 'Registered'
mixpanel.time_event('Registered');
mixpanel.track('Registered', {'Gender': 'Male', 'Age': 21});

```

When called for a particular event name, the next track call for that event  name will include the elapsed time between the 'time_event' and 'track'  calls. This value is stored as seconds in the '$duration' property.



| Argument | Type | Description |
| ------------- | ------------- | ----- |
| **event_name** | <span class="mp-arg-type">String</span></br></span><span class="mp-arg-required">required</span> | The name of the event. |


___
## mixpanel.track
Track an event. This is the most important and  frequently used Mixpanel function.


### Usage:

```javascript
// track an event named 'Registered'
mixpanel.track('Registered', {'Gender': 'Male', 'Age': 21});

// track an event using navigator.sendBeacon
mixpanel.track('Left page', {'duration_seconds': 35}, {transport: 'sendBeacon'});

```

To track link clicks or form submissions, see track_links() or track_forms().



| Argument | Type | Description |
| ------------- | ------------- | ----- |
| **event_name** | <span class="mp-arg-type">String</span></br></span><span class="mp-arg-required">required</span> | The name of the event. This can be anything the user does - 'Button Click', 'Sign Up', 'Item Purchased', etc. |
| **properties** | <span class="mp-arg-type">Object</span></br></span><span class="mp-arg-optional">optional</span> | A set of properties to include with the event you're sending. These describe the user who did the event or details about the event itself. |
| **options** | <span class="mp-arg-type">Object</span></br></span><span class="mp-arg-optional">optional</span> | Optional configuration for this track request. |
| **options.transport** | <span class="mp-arg-type">String</span></br></span><span class="mp-arg-optional">optional</span> | Transport method for network request ('xhr' or 'sendBeacon'). |
| **options.send_immediately** | <span class="mp-arg-type">Boolean</span></br></span><span class="mp-arg-optional">optional</span> | Whether to bypass batching/queueing and send track request immediately. |
| **callback** | <span class="mp-arg-type">Function</span></br></span><span class="mp-arg-optional">optional</span> | If provided, the callback function will be called after tracking the event. |
#### Returns:
| Type | Description |
| ----- | ------------- |
| <span class="mp-arg-type">Boolean or Object</span> | If the tracking request was successfully initiated/queued, an object with the tracking payload sent to the API server is returned; otherwise false. |


___
## mixpanel.track_forms
Track form submissions. Selector must be a valid query.


### Usage:

```javascript
// track submission for form id 'register'
mixpanel.track_forms('#register', 'Created Account');

```


### Notes:
This function will wait up to 300 ms for the mixpanel  servers to respond, if they have not responded by that time  it will head to the link without ensuring that your event  has been tracked.  To configure this timeout please see the  set_config() documentation below.

If you pass a function in as the properties argument, the  function will receive the DOMElement that triggered the  event as an argument.  You are expected to return an object  from the function; any properties defined on this object  will be sent to mixpanel as event properties.


| Argument | Type | Description |
| ------------- | ------------- | ----- |
| **query** | <span class="mp-arg-type">Object or String</span></br></span><span class="mp-arg-required">required</span> | A valid DOM query, element or jQuery-esque list |
| **event_name** | <span class="mp-arg-type">String</span></br></span><span class="mp-arg-required">required</span> | The name of the event to track |
| **properties** | <span class="mp-arg-type">Object or Function</span></br></span><span class="mp-arg-optional">optional</span> | This can be a set of properties, or a function that returns a set of properties after being passed a DOMElement |


___
## mixpanel.track_links
Track clicks on a set of document elements. Selector must be a  valid query. Elements must exist on the page at the time track_links is called.


### Usage:

```javascript
// track click for link id #nav
mixpanel.track_links('#nav', 'Clicked Nav Link');

```


### Notes:
This function will wait up to 300 ms for the Mixpanel  servers to respond. If they have not responded by that time  it will head to the link without ensuring that your event  has been tracked.  To configure this timeout please see the  set_config() documentation below.

If you pass a function in as the properties argument, the  function will receive the DOMElement that triggered the  event as an argument.  You are expected to return an object  from the function; any properties defined on this object  will be sent to mixpanel as event properties.


| Argument | Type | Description |
| ------------- | ------------- | ----- |
| **query** | <span class="mp-arg-type">Object or String</span></br></span><span class="mp-arg-required">required</span> | A valid DOM query, element or jQuery-esque list |
| **event_name** | <span class="mp-arg-type">String</span></br></span><span class="mp-arg-required">required</span> | The name of the event to track |
| **properties** | <span class="mp-arg-type">Object or Function</span></br></span><span class="mp-arg-optional">optional</span> | A properties object or function that returns a dictionary of properties when passed a DOMElement |


___
## mixpanel.track_pageview
<<<<<<< HEAD
Track a default Mixpanel page view event, which includes extra default event properties to  improve page view data.


### Usage:

```javascript
// track a default $mp_web_page_view event
mixpanel.track_pageview();

// track a page view event with additional event properties
mixpanel.track_pageview({'ab_test_variant': 'card-layout-b'});

// example approach to track page views on different page types as event properties
mixpanel.track_pageview({'page': 'pricing'});
mixpanel.track_pageview({'page': 'homepage'});

// UNCOMMON: Tracking a page view event with a custom event_name option. NOT expected to be used for
// individual pages on the same site or product. Use cases for custom event_name may be page
// views on different products or internal applications that are considered completely separate
mixpanel.track_pageview({'page': 'customer-search'}, {'event_name': '[internal] Admin Page View'});

```


### Notes:
The <code>config.track_pageview</code> option for <a href="#mixpanelinit">mixpanel.init()</a>  may be turned on for tracking page loads automatically.


```javascript
// track only page loads
mixpanel.init(PROJECT_TOKEN, {track_pageview: true});

// track when the URL changes in any manner
mixpanel.init(PROJECT_TOKEN, {track_pageview: 'full-url'});

// track when the URL changes, ignoring any changes in the hash part
mixpanel.init(PROJECT_TOKEN, {track_pageview: 'url-with-path-and-query-string'});

// track when the path changes, ignoring any query parameter or hash changes
mixpanel.init(PROJECT_TOKEN, {track_pageview: 'url-with-path'});
```
=======
Track a default Mixpanel page view event, which includes extra default event properties to  improve page view data. The <code>config.track_pageview</code> option for <a href="#mixpanelinit">mixpanel.init()</a>  may be turned on for tracking page loads automatically.


>>>>>>> 7d155e6f


| Argument | Type | Description |
| ------------- | ------------- | ----- |
| **properties** | <span class="mp-arg-type">Object</span></br></span><span class="mp-arg-optional">optional</span> | An optional set of additional properties to send with the page view event |
| **options** | <span class="mp-arg-type">Object</span></br></span><span class="mp-arg-optional">optional</span> | Page view tracking options |
| **options.event_name** | <span class="mp-arg-type">String</span></br></span><span class="mp-arg-optional">optional</span> | <ul>
<li>Alternate name for the tracking event</li>
</ul> |
#### Returns:
| Type | Description |
| ----- | ------------- |
| <span class="mp-arg-type">Boolean or Object</span> | If the tracking request was successfully initiated/queued, an object with the tracking payload sent to the API server is returned; otherwise false. |


___
## mixpanel.track_with_groups
Track an event with specific groups.


### Usage:

```javascript
 mixpanel.track_with_groups('purchase', {'product': 'iphone'}, {'University': ['UCB', 'UCLA']})
```



| Argument | Type | Description |
| ------------- | ------------- | ----- |
| **event_name** | <span class="mp-arg-type">String</span></br></span><span class="mp-arg-required">required</span> | The name of the event (see <code>mixpanel.track()</code>) |
| **properties** | <span class="mp-arg-type">Object</span></br></span><span class="mp-arg-required">required</span> | A set of properties to include with the event you're sending (see <code>mixpanel.track()</code>) |
| **groups** | <span class="mp-arg-type">Object</span></br></span><span class="mp-arg-required">required</span> | An object mapping group name keys to one or more values |
| **callback** | <span class="mp-arg-type">Function</span></br></span><span class="mp-arg-optional">optional</span> | If provided, the callback will be called after tracking the event. |


___
## mixpanel.unregister
Delete a super property stored with the current user.




| Argument | Type | Description |
| ------------- | ------------- | ----- |
| **property** | <span class="mp-arg-type">String</span></br></span><span class="mp-arg-required">required</span> | The name of the super property to remove |
| **options** | <span class="mp-arg-type">Object</span></br></span><span class="mp-arg-optional">optional</span> |  |
| **options.persistent=true** | <span class="mp-arg-type">boolean</span></br></span><span class="mp-arg-optional">optional</span> | <ul>
<li>whether to look in persistent storage (cookie/localStorage)</li>
</ul> |



# mixpanel.people


___
## mixpanel.people.append
Append a value to a list-valued people analytics property.


### Usage:

```javascript
// append a value to a list, creating it if needed
mixpanel.people.append('pages_visited', 'homepage');

// like mixpanel.people.set(), you can append multiple
// properties at once:
mixpanel.people.append({
    list1: 'bob',
    list2: 123
});
```



| Argument | Type | Description |
| ------------- | ------------- | ----- |
| **list_name** | <span class="mp-arg-type">Object or String</span></br></span><span class="mp-arg-required">required</span> | If a string, this is the name of the property. If an object, this is an associative array of names and values. |
| **value** | <span class="mp-arg-type">any</span></br></span><span class="mp-arg-optional">optional</span> | value An item to append to the list |
| **callback** | <span class="mp-arg-type">Function</span></br></span><span class="mp-arg-optional">optional</span> | If provided, the callback will be called after tracking the event. |


___
## mixpanel.people.delete_user
Permanently deletes the current people analytics profile from  Mixpanel (using the current distinct_id).


### Usage:

```javascript
// remove the all data you have stored about the current user
mixpanel.people.delete_user();
```




___
## mixpanel.people.increment
Increment/decrement numeric people analytics properties.


### Usage:

```javascript
mixpanel.people.increment('page_views', 1);

// or, for convenience, if you're just incrementing a counter by
// 1, you can simply do
mixpanel.people.increment('page_views');

// to decrement a counter, pass a negative number
mixpanel.people.increment('credits_left', -1);

// like mixpanel.people.set(), you can increment multiple
// properties at once:
mixpanel.people.increment({
    counter1: 1,
    counter2: 6
});
```



| Argument | Type | Description |
| ------------- | ------------- | ----- |
| **prop** | <span class="mp-arg-type">Object or String</span></br></span><span class="mp-arg-required">required</span> | If a string, this is the name of the property. If an object, this is an associative array of names and numeric values. |
| **by** | <span class="mp-arg-type">Number</span></br></span><span class="mp-arg-optional">optional</span> | An amount to increment the given property |
| **callback** | <span class="mp-arg-type">Function</span></br></span><span class="mp-arg-optional">optional</span> | If provided, the callback will be called after tracking the event. |


___
## mixpanel.people.remove
Remove a value from a list-valued people analytics property.


### Usage:

```javascript
mixpanel.people.remove('School', 'UCB');
```



| Argument | Type | Description |
| ------------- | ------------- | ----- |
| **list_name** | <span class="mp-arg-type">Object or String</span></br></span><span class="mp-arg-required">required</span> | If a string, this is the name of the property. If an object, this is an associative array of names and values. |
| **value** | <span class="mp-arg-type">any</span></br></span><span class="mp-arg-optional">optional</span> | value Item to remove from the list |
| **callback** | <span class="mp-arg-type">Function</span></br></span><span class="mp-arg-optional">optional</span> | If provided, the callback will be called after tracking the event. |


___
## mixpanel.people.set
Set properties on a user record.


### Usage:

```javascript
mixpanel.people.set('gender', 'm');

// or set multiple properties at once
mixpanel.people.set({
    'Company': 'Acme',
    'Plan': 'Premium',
    'Upgrade date': new Date()
});
// properties can be strings, integers, dates, or lists
```



| Argument | Type | Description |
| ------------- | ------------- | ----- |
| **prop** | <span class="mp-arg-type">Object or String</span></br></span><span class="mp-arg-required">required</span> | If a string, this is the name of the property. If an object, this is an associative array of names and values. |
| **to** | <span class="mp-arg-type">any</span></br></span><span class="mp-arg-optional">optional</span> | A value to set on the given property name |
| **callback** | <span class="mp-arg-type">Function</span></br></span><span class="mp-arg-optional">optional</span> | If provided, the callback will be called after tracking the event. |


___
## mixpanel.people.set_once
Set properties on a user record, only if they do not yet exist.  This will not overwrite previous people property values, unlike  people.set().


### Usage:

```javascript
mixpanel.people.set_once('First Login Date', new Date());

// or set multiple properties at once
mixpanel.people.set_once({
    'First Login Date': new Date(),
    'Starting Plan': 'Premium'
});

// properties can be strings, integers or dates
```



| Argument | Type | Description |
| ------------- | ------------- | ----- |
| **prop** | <span class="mp-arg-type">Object or String</span></br></span><span class="mp-arg-required">required</span> | If a string, this is the name of the property. If an object, this is an associative array of names and values. |
| **to** | <span class="mp-arg-type">any</span></br></span><span class="mp-arg-optional">optional</span> | A value to set on the given property name |
| **callback** | <span class="mp-arg-type">Function</span></br></span><span class="mp-arg-optional">optional</span> | If provided, the callback will be called after tracking the event. |


___
## mixpanel.people.union
Merge a given list with a list-valued people analytics property,  excluding duplicate values.


### Usage:

```javascript
// merge a value to a list, creating it if needed
mixpanel.people.union('pages_visited', 'homepage');

// like mixpanel.people.set(), you can append multiple
// properties at once:
mixpanel.people.union({
    list1: 'bob',
    list2: 123
});

// like mixpanel.people.append(), you can append multiple
// values to the same list:
mixpanel.people.union({
    list1: ['bob', 'billy']
});
```



| Argument | Type | Description |
| ------------- | ------------- | ----- |
| **list_name** | <span class="mp-arg-type">Object or String</span></br></span><span class="mp-arg-required">required</span> | If a string, this is the name of the property. If an object, this is an associative array of names and values. |
| **value** | <span class="mp-arg-type">any</span></br></span><span class="mp-arg-optional">optional</span> | Value / values to merge with the given property |
| **callback** | <span class="mp-arg-type">Function</span></br></span><span class="mp-arg-optional">optional</span> | If provided, the callback will be called after tracking the event. |


___
## mixpanel.people.unset
Unset properties on a user record (permanently removes the properties and their values from a profile).


### Usage:

```javascript
mixpanel.people.unset('gender');

// or unset multiple properties at once
mixpanel.people.unset(['gender', 'Company']);
```



| Argument | Type | Description |
| ------------- | ------------- | ----- |
| **prop** | <span class="mp-arg-type">Array or String</span></br></span><span class="mp-arg-required">required</span> | If a string, this is the name of the property. If an array, this is a list of property names. |
| **callback** | <span class="mp-arg-type">Function</span></br></span><span class="mp-arg-optional">optional</span> | If provided, the callback will be called after tracking the event. |



# mixpanel.group


___
## mixpanel.group.delete
Permanently delete a group.


### Usage:

```javascript
mixpanel.get_group('company', 'mixpanel').delete();
```



| Argument | Type | Description |
| ------------- | ------------- | ----- |
| **callback** | <span class="mp-arg-type">Function</span></br></span><span class="mp-arg-optional">optional</span> | If provided, the callback will be called after the tracking event |


___
## mixpanel.group.remove
Remove a property from a group. The value will be ignored if doesn't exist.


### Usage:

```javascript
mixpanel.get_group('company', 'mixpanel').remove('Location', 'London');
```



| Argument | Type | Description |
| ------------- | ------------- | ----- |
| **list_name** | <span class="mp-arg-type">String</span></br></span><span class="mp-arg-required">required</span> | Name of the property. |
| **value** | <span class="mp-arg-type">Object</span></br></span><span class="mp-arg-required">required</span> | Value to remove from the given group property |
| **callback** | <span class="mp-arg-type">Function</span></br></span><span class="mp-arg-optional">optional</span> | If provided, the callback will be called after the tracking event |


___
## mixpanel.group.set
Set properties on a group.


### Usage:

```javascript
mixpanel.get_group('company', 'mixpanel').set('Location', '405 Howard');

// or set multiple properties at once
mixpanel.get_group('company', 'mixpanel').set({
     'Location': '405 Howard',
     'Founded' : 2009,
});
// properties can be strings, integers, dates, or lists
```



| Argument | Type | Description |
| ------------- | ------------- | ----- |
| **prop** | <span class="mp-arg-type">Object or String</span></br></span><span class="mp-arg-required">required</span> | If a string, this is the name of the property. If an object, this is an associative array of names and values. |
| **to** | <span class="mp-arg-type">any</span></br></span><span class="mp-arg-optional">optional</span> | A value to set on the given property name |
| **callback** | <span class="mp-arg-type">Function</span></br></span><span class="mp-arg-optional">optional</span> | If provided, the callback will be called after the tracking event |


___
## mixpanel.group.set_once
Set properties on a group, only if they do not yet exist.  This will not overwrite previous group property values, unlike  group.set().


### Usage:

```javascript
mixpanel.get_group('company', 'mixpanel').set_once('Location', '405 Howard');

// or set multiple properties at once
mixpanel.get_group('company', 'mixpanel').set_once({
     'Location': '405 Howard',
     'Founded' : 2009,
});
// properties can be strings, integers, lists or dates
```



| Argument | Type | Description |
| ------------- | ------------- | ----- |
| **prop** | <span class="mp-arg-type">Object or String</span></br></span><span class="mp-arg-required">required</span> | If a string, this is the name of the property. If an object, this is an associative array of names and values. |
| **to** | <span class="mp-arg-type">any</span></br></span><span class="mp-arg-optional">optional</span> | A value to set on the given property name |
| **callback** | <span class="mp-arg-type">Function</span></br></span><span class="mp-arg-optional">optional</span> | If provided, the callback will be called after the tracking event |


___
## mixpanel.group.union
Merge a given list with a list-valued group property, excluding duplicate values.


### Usage:

```javascript
// merge a value to a list, creating it if needed
mixpanel.get_group('company', 'mixpanel').union('Location', ['San Francisco', 'London']);
```



| Argument | Type | Description |
| ------------- | ------------- | ----- |
| **list_name** | <span class="mp-arg-type">String</span></br></span><span class="mp-arg-required">required</span> | Name of the property. |
| **values** | <span class="mp-arg-type">Array</span></br></span><span class="mp-arg-required">required</span> | Values to merge with the given property |
| **callback** | <span class="mp-arg-type">Function</span></br></span><span class="mp-arg-optional">optional</span> | If provided, the callback will be called after the tracking event |


___
## mixpanel.group.unset
Unset properties on a group permanently.


### Usage:

```javascript
mixpanel.get_group('company', 'mixpanel').unset('Founded');
```



| Argument | Type | Description |
| ------------- | ------------- | ----- |
| **prop** | <span class="mp-arg-type">String</span></br></span><span class="mp-arg-required">required</span> | The name of the property. |
| **callback** | <span class="mp-arg-type">Function</span></br></span><span class="mp-arg-optional">optional</span> | If provided, the callback will be called after the tracking event |


<|MERGE_RESOLUTION|>--- conflicted
+++ resolved
@@ -496,6 +496,16 @@
 
 ```javascript
 {
+  // host for requests (customizable for e.g. a local proxy)
+  api_host: 'https://api-js.mixpanel.com',
+
+  // endpoints for different types of requests
+  api_routes: {
+    track: 'track/',
+    engage: 'engage/',
+    groups: 'groups/',
+  }
+
   // HTTP method for tracking requests
   api_method: 'POST'
 
@@ -754,7 +764,6 @@
 
 ___
 ## mixpanel.track_pageview
-<<<<<<< HEAD
 Track a default Mixpanel page view event, which includes extra default event properties to  improve page view data.
 
 
@@ -796,11 +805,6 @@
 // track when the path changes, ignoring any query parameter or hash changes
 mixpanel.init(PROJECT_TOKEN, {track_pageview: 'url-with-path'});
 ```
-=======
-Track a default Mixpanel page view event, which includes extra default event properties to  improve page view data. The <code>config.track_pageview</code> option for <a href="#mixpanelinit">mixpanel.init()</a>  may be turned on for tracking page loads automatically.
-
-
->>>>>>> 7d155e6f
 
 
 | Argument | Type | Description |
