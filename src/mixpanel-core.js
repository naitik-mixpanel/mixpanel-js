/* eslint camelcase: "off" */
import Config from './config';
import { _, console, userAgent, window, document } from './utils';
import { autotrack } from './autotrack';
import { MixpanelGroup } from './mixpanel-group';
import {
    optIn,
    optOut,
    hasOptedIn,
    hasOptedOut,
    clearOptInOut,
    addOptOutCheckMixpanelLib,
    addOptOutCheckMixpanelPeople
} from './gdpr-utils';

import {
    SET_ACTION,
    SET_ONCE_ACTION,
    UNSET_ACTION,
    ADD_ACTION,
    APPEND_ACTION,
    REMOVE_ACTION,
    UNION_ACTION,
    apiActions
} from './api-actions';

/*
 * Mixpanel JS Library
 *
 * Copyright 2012, Mixpanel, Inc. All Rights Reserved
 * http://mixpanel.com/
 *
 * Includes portions of Underscore.js
 * http://documentcloud.github.com/underscore/
 * (c) 2011 Jeremy Ashkenas, DocumentCloud Inc.
 * Released under the MIT License.
 */

// ==ClosureCompiler==
// @compilation_level ADVANCED_OPTIMIZATIONS
// @output_file_name mixpanel-2.8.min.js
// ==/ClosureCompiler==

/*
SIMPLE STYLE GUIDE:

this.x === public function
this._x === internal - only use within this file
this.__x === private - only use within the class

Globals should be all caps
*/

var init_type;       // MODULE or SNIPPET loader
var mixpanel_master; // main mixpanel instance / object
var INIT_MODULE  = 0;
var INIT_SNIPPET = 1;

/*
 * Constants
 */
/** @const */   var PRIMARY_INSTANCE_NAME     = 'mixpanel';
/** @const */   var SET_QUEUE_KEY             = '__mps';
/** @const */   var SET_ONCE_QUEUE_KEY        = '__mpso';
/** @const */   var UNSET_QUEUE_KEY           = '__mpus';
/** @const */   var ADD_QUEUE_KEY             = '__mpa';
/** @const */   var APPEND_QUEUE_KEY          = '__mpap';
/** @const */   var REMOVE_QUEUE_KEY          = '__mpr';
/** @const */   var UNION_QUEUE_KEY           = '__mpu';
// This key is deprecated, but we want to check for it to see whether aliasing is allowed.
/** @const */   var PEOPLE_DISTINCT_ID_KEY    = '$people_distinct_id';
/** @const */   var ALIAS_ID_KEY              = '__alias';
/** @const */   var CAMPAIGN_IDS_KEY          = '__cmpns';
/** @const */   var EVENT_TIMERS_KEY          = '__timers';
/** @const */   var RESERVED_PROPERTIES       = [
    SET_QUEUE_KEY,
    SET_ONCE_QUEUE_KEY,
    UNSET_QUEUE_KEY,
    ADD_QUEUE_KEY,
    APPEND_QUEUE_KEY,
    REMOVE_QUEUE_KEY,
    UNION_QUEUE_KEY,
    PEOPLE_DISTINCT_ID_KEY,
    ALIAS_ID_KEY,
    CAMPAIGN_IDS_KEY,
    EVENT_TIMERS_KEY
];

/*
 * Dynamic... constants? Is that an oxymoron?
 */
    // http://hacks.mozilla.org/2009/07/cross-site-xmlhttprequest-with-cors/
    // https://developer.mozilla.org/en-US/docs/DOM/XMLHttpRequest#withCredentials
var USE_XHR = (window.XMLHttpRequest && 'withCredentials' in new XMLHttpRequest());

    // IE<10 does not support cross-origin XHR's but script tags
    // with defer won't block window.onload; ENQUEUE_REQUESTS
    // should only be true for Opera<12
var ENQUEUE_REQUESTS = !USE_XHR && (userAgent.indexOf('MSIE') === -1) && (userAgent.indexOf('Mozilla') === -1);

/*
 * Module-level globals
 */
var DEFAULT_CONFIG = {
    'api_host':                          'https://api.mixpanel.com',
    'app_host':                          'https://mixpanel.com',
    'autotrack':                         true,
    'cdn':                               'https://cdn.mxpnl.com',
    'cross_subdomain_cookie':            true,
    'persistence':                       'cookie',
    'persistence_name':                  '',
    'cookie_name':                       '',
    'loaded':                            function() {},
    'store_google':                      true,
    'save_referrer':                     true,
    'test':                              false,
    'verbose':                           false,
    'img':                               false,
    'track_pageview':                    true,
    'debug':                             false,
    'track_links_timeout':               300,
    'cookie_expiration':                 365,
    'upgrade':                           false,
    'disable_persistence':               false,
    'disable_cookie':                    false,
    'secure_cookie':                     false,
    'ip':                                true,
    'opt_out_tracking_by_default':       false,
    'opt_out_persistence_by_default':    false,
    'opt_out_tracking_persistence_type': 'localStorage',
    'opt_out_tracking_cookie_prefix':    null,
    'property_blacklist':                [],
    'xhr_headers':                       {}, // { header: value, header2: value }
<<<<<<< HEAD
    'notification_protocol':             '//'
=======
    'message_link_new_window':           false
>>>>>>> abedf210
};

var DOM_LOADED = false;

/**
 * DomTracker Object
 * @constructor
 */
var DomTracker = function() {};


// interface
DomTracker.prototype.create_properties = function() {};
DomTracker.prototype.event_handler = function() {};
DomTracker.prototype.after_track_handler = function() {};

DomTracker.prototype.init = function(mixpanel_instance) {
    this.mp = mixpanel_instance;
    return this;
};

/**
 * @param {Object|string} query
 * @param {string} event_name
 * @param {Object=} properties
 * @param {function(...[*])=} user_callback
 */
DomTracker.prototype.track = function(query, event_name, properties, user_callback) {
    var that = this;
    var elements = _.dom_query(query);

    if (elements.length === 0) {
        console.error('The DOM query (' + query + ') returned 0 elements');
        return;
    }

    _.each(elements, function(element) {
        _.register_event(element, this.override_event, function(e) {
            var options = {};
            var props = that.create_properties(properties, this);
            var timeout = that.mp.get_config('track_links_timeout');

            that.event_handler(e, this, options);

            // in case the mixpanel servers don't get back to us in time
            window.setTimeout(that.track_callback(user_callback, props, options, true), timeout);

            // fire the tracking event
            that.mp.track(event_name, props, that.track_callback(user_callback, props, options));
        });
    }, this);

    return true;
};

/**
 * @param {function(...[*])} user_callback
 * @param {Object} props
 * @param {boolean=} timeout_occured
 */
DomTracker.prototype.track_callback = function(user_callback, props, options, timeout_occured) {
    timeout_occured = timeout_occured || false;
    var that = this;

    return function() {
        // options is referenced from both callbacks, so we can have
        // a 'lock' of sorts to ensure only one fires
        if (options.callback_fired) { return; }
        options.callback_fired = true;

        if (user_callback && user_callback(timeout_occured, props) === false) {
            // user can prevent the default functionality by
            // returning false from their callback
            return;
        }

        that.after_track_handler(props, options, timeout_occured);
    };
};

DomTracker.prototype.create_properties = function(properties, element) {
    var props;

    if (typeof(properties) === 'function') {
        props = properties(element);
    } else {
        props = _.extend({}, properties);
    }

    return props;
};

/**
 * LinkTracker Object
 * @constructor
 * @extends DomTracker
 */
var LinkTracker = function() {
    this.override_event = 'click';
};
_.inherit(LinkTracker, DomTracker);

LinkTracker.prototype.create_properties = function(properties, element) {
    var props = LinkTracker.superclass.create_properties.apply(this, arguments);

    if (element.href) { props['url'] = element.href; }

    return props;
};

LinkTracker.prototype.event_handler = function(evt, element, options) {
    options.new_tab = (
        evt.which === 2 ||
        evt.metaKey ||
        evt.ctrlKey ||
        element.target === '_blank'
    );
    options.href = element.href;

    if (!options.new_tab) {
        evt.preventDefault();
    }
};

LinkTracker.prototype.after_track_handler = function(props, options) {
    if (options.new_tab) { return; }

    setTimeout(function() {
        window.location = options.href;
    }, 0);
};

/**
 * FormTracker Object
 * @constructor
 * @extends DomTracker
 */
var FormTracker = function() {
    this.override_event = 'submit';
};
_.inherit(FormTracker, DomTracker);

FormTracker.prototype.event_handler = function(evt, element, options) {
    options.element = element;
    evt.preventDefault();
};

FormTracker.prototype.after_track_handler = function(props, options) {
    setTimeout(function() {
        options.element.submit();
    }, 0);
};

/**
 * Mixpanel Persistence Object
 * @constructor
 */
var MixpanelPersistence = function(config) {
    this['props'] = {};
    this.campaign_params_saved = false;

    if (config['persistence_name']) {
        this.name = 'mp_' + config['persistence_name'];
    } else {
        this.name = 'mp_' + config['token'] + '_mixpanel';
    }

    var storage_type = config['persistence'];
    if (storage_type !== 'cookie' && storage_type !== 'localStorage') {
        console.critical('Unknown persistence type ' + storage_type + '; falling back to cookie');
        storage_type = config['persistence'] = 'cookie';
    }

    if (storage_type === 'localStorage' && _.localStorage.is_supported()) {
        this.storage = _.localStorage;
    } else {
        this.storage = _.cookie;
    }

    this.load();
    this.update_config(config);
    this.upgrade(config);
    this.save();
};

MixpanelPersistence.prototype.properties = function() {
    var p = {};
    // Filter out reserved properties
    _.each(this['props'], function(v, k) {
        if (!_.include(RESERVED_PROPERTIES, k)) {
            p[k] = v;
        }
    });
    return p;
};

MixpanelPersistence.prototype.load = function() {
    if (this.disabled) { return; }

    var entry = this.storage.parse(this.name);

    if (entry) {
        this['props'] = _.extend({}, entry);
    }
};

MixpanelPersistence.prototype.upgrade = function(config) {
    var upgrade_from_old_lib = config['upgrade'],
        old_cookie_name,
        old_cookie;

    if (upgrade_from_old_lib) {
        old_cookie_name = 'mp_super_properties';
        // Case where they had a custom cookie name before.
        if (typeof(upgrade_from_old_lib) === 'string') {
            old_cookie_name = upgrade_from_old_lib;
        }

        old_cookie = this.storage.parse(old_cookie_name);

        // remove the cookie
        this.storage.remove(old_cookie_name);
        this.storage.remove(old_cookie_name, true);

        if (old_cookie) {
            this['props'] = _.extend(
                this['props'],
                old_cookie['all'],
                old_cookie['events']
            );
        }
    }

    if (!config['cookie_name'] && config['name'] !== 'mixpanel') {
        // special case to handle people with cookies of the form
        // mp_TOKEN_INSTANCENAME from the first release of this library
        old_cookie_name = 'mp_' + config['token'] + '_' + config['name'];
        old_cookie = this.storage.parse(old_cookie_name);

        if (old_cookie) {
            this.storage.remove(old_cookie_name);
            this.storage.remove(old_cookie_name, true);

            // Save the prop values that were in the cookie from before -
            // this should only happen once as we delete the old one.
            this.register_once(old_cookie);
        }
    }

    if (this.storage === _.localStorage) {
        old_cookie = _.cookie.parse(this.name);

        _.cookie.remove(this.name);
        _.cookie.remove(this.name, true);

        if (old_cookie) {
            this.register_once(old_cookie);
        }
    }
};

MixpanelPersistence.prototype.save = function() {
    if (this.disabled) { return; }
    this._expire_notification_campaigns();
    this.storage.set(
        this.name,
        _.JSONEncode(this['props']),
        this.expire_days,
        this.cross_subdomain,
        this.secure
    );
};

MixpanelPersistence.prototype.remove = function() {
    // remove both domain and subdomain cookies
    this.storage.remove(this.name, false);
    this.storage.remove(this.name, true);
};

// removes the storage entry and deletes all loaded data
// forced name for tests
MixpanelPersistence.prototype.clear = function() {
    this.remove();
    this['props'] = {};
};

/**
 * @param {Object} props
 * @param {*=} default_value
 * @param {number=} days
 */
MixpanelPersistence.prototype.register_once = function(props, default_value, days) {
    if (_.isObject(props)) {
        if (typeof(default_value) === 'undefined') { default_value = 'None'; }
        this.expire_days = (typeof(days) === 'undefined') ? this.default_expiry : days;

        _.each(props, function(val, prop) {
            if (!this['props'].hasOwnProperty(prop) || this['props'][prop] === default_value) {
                this['props'][prop] = val;
            }
        }, this);

        this.save();

        return true;
    }
    return false;
};

/**
 * @param {Object} props
 * @param {number=} days
 */
MixpanelPersistence.prototype.register = function(props, days) {
    if (_.isObject(props)) {
        this.expire_days = (typeof(days) === 'undefined') ? this.default_expiry : days;

        _.extend(this['props'], props);

        this.save();

        return true;
    }
    return false;
};

MixpanelPersistence.prototype.unregister = function(prop) {
    if (prop in this['props']) {
        delete this['props'][prop];
        this.save();
    }
};

MixpanelPersistence.prototype._expire_notification_campaigns = _.safewrap(function() {
    var campaigns_shown = this['props'][CAMPAIGN_IDS_KEY],
        EXPIRY_TIME = Config.DEBUG ? 60 * 1000 : 60 * 60 * 1000; // 1 minute (Config.DEBUG) / 1 hour (PDXN)
    if (!campaigns_shown) {
        return;
    }
    for (var campaign_id in campaigns_shown) {
        if (1 * new Date() - campaigns_shown[campaign_id] > EXPIRY_TIME) {
            delete campaigns_shown[campaign_id];
        }
    }
    if (_.isEmptyObject(campaigns_shown)) {
        delete this['props'][CAMPAIGN_IDS_KEY];
    }
});

MixpanelPersistence.prototype.update_campaign_params = function() {
    if (!this.campaign_params_saved) {
        this.register_once(_.info.campaignParams());
        this.campaign_params_saved = true;
    }
};

MixpanelPersistence.prototype.update_search_keyword = function(referrer) {
    this.register(_.info.searchInfo(referrer));
};

// EXPORTED METHOD, we test this directly.
MixpanelPersistence.prototype.update_referrer_info = function(referrer) {
    // If referrer doesn't exist, we want to note the fact that it was type-in traffic.
    this.register_once({
        '$initial_referrer': referrer || '$direct',
        '$initial_referring_domain': _.info.referringDomain(referrer) || '$direct'
    }, '');
};

MixpanelPersistence.prototype.get_referrer_info = function() {
    return _.strip_empty_properties({
        '$initial_referrer': this['props']['$initial_referrer'],
        '$initial_referring_domain': this['props']['$initial_referring_domain']
    });
};

// safely fills the passed in object with stored properties,
// does not override any properties defined in both
// returns the passed in object
MixpanelPersistence.prototype.safe_merge = function(props) {
    _.each(this['props'], function(val, prop) {
        if (!(prop in props)) {
            props[prop] = val;
        }
    });

    return props;
};

MixpanelPersistence.prototype.update_config = function(config) {
    this.default_expiry = this.expire_days = config['cookie_expiration'];
    this.set_disabled(config['disable_persistence']);
    this.set_cross_subdomain(config['cross_subdomain_cookie']);
    this.set_secure(config['secure_cookie']);
};

MixpanelPersistence.prototype.set_disabled = function(disabled) {
    this.disabled = disabled;
    if (this.disabled) {
        this.remove();
    } else {
        this.save();
    }
};

MixpanelPersistence.prototype.set_cross_subdomain = function(cross_subdomain) {
    if (cross_subdomain !== this.cross_subdomain) {
        this.cross_subdomain = cross_subdomain;
        this.remove();
        this.save();
    }
};

MixpanelPersistence.prototype.get_cross_subdomain = function() {
    return this.cross_subdomain;
};

MixpanelPersistence.prototype.set_secure = function(secure) {
    if (secure !== this.secure) {
        this.secure = secure ? true : false;
        this.remove();
        this.save();
    }
};

MixpanelPersistence.prototype._add_to_people_queue = function(queue, data) {
    var q_key = this._get_queue_key(queue),
        q_data = data[queue],
        set_q = this._get_or_create_queue(SET_ACTION),
        set_once_q = this._get_or_create_queue(SET_ONCE_ACTION),
        unset_q = this._get_or_create_queue(UNSET_ACTION),
        add_q = this._get_or_create_queue(ADD_ACTION),
        union_q = this._get_or_create_queue(UNION_ACTION),
        remove_q = this._get_or_create_queue(REMOVE_ACTION, []),
        append_q = this._get_or_create_queue(APPEND_ACTION, []);

    if (q_key === SET_QUEUE_KEY) {
        // Update the set queue - we can override any existing values
        _.extend(set_q, q_data);
        // if there was a pending increment, override it
        // with the set.
        this._pop_from_people_queue(ADD_ACTION, q_data);
        // if there was a pending union, override it
        // with the set.
        this._pop_from_people_queue(UNION_ACTION, q_data);
        this._pop_from_people_queue(UNSET_ACTION, q_data);
    } else if (q_key === SET_ONCE_QUEUE_KEY) {
        // only queue the data if there is not already a set_once call for it.
        _.each(q_data, function(v, k) {
            if (!(k in set_once_q)) {
                set_once_q[k] = v;
            }
        });
        this._pop_from_people_queue(UNSET_ACTION, q_data);
    } else if (q_key === UNSET_QUEUE_KEY) {
        _.each(q_data, function(prop) {

            // undo previously-queued actions on this key
            _.each([set_q, set_once_q, add_q, union_q], function(enqueued_obj) {
                if (prop in enqueued_obj) {
                    delete enqueued_obj[prop];
                }
            });
            _.each(append_q, function(append_obj) {
                if (prop in append_obj) {
                    delete append_obj[prop];
                }
            });

            unset_q[prop] = true;

        });
    } else if (q_key === ADD_QUEUE_KEY) {
        _.each(q_data, function(v, k) {
            // If it exists in the set queue, increment
            // the value
            if (k in set_q) {
                set_q[k] += v;
            } else {
                // If it doesn't exist, update the add
                // queue
                if (!(k in add_q)) {
                    add_q[k] = 0;
                }
                add_q[k] += v;
            }
        }, this);
        this._pop_from_people_queue(UNSET_ACTION, q_data);
    } else if (q_key === UNION_QUEUE_KEY) {
        _.each(q_data, function(v, k) {
            if (_.isArray(v)) {
                if (!(k in union_q)) {
                    union_q[k] = [];
                }
                // We may send duplicates, the server will dedup them.
                union_q[k] = union_q[k].concat(v);
            }
        });
        this._pop_from_people_queue(UNSET_ACTION, q_data);
    } else if (q_key === REMOVE_QUEUE_KEY) {
        remove_q.push(q_data);
        this._pop_from_people_queue(APPEND_ACTION, q_data);
    } else if (q_key === APPEND_QUEUE_KEY) {
        append_q.push(q_data);
        this._pop_from_people_queue(UNSET_ACTION, q_data);
    }

    console.log('MIXPANEL PEOPLE REQUEST (QUEUED, PENDING IDENTIFY):');
    console.log(data);

    this.save();
};

MixpanelPersistence.prototype._pop_from_people_queue = function(queue, data) {
    var q = this._get_queue(queue);
    if (!_.isUndefined(q)) {
        _.each(data, function(v, k) {
            if (queue === APPEND_ACTION || queue === REMOVE_ACTION) {
                // list actions: only remove if both k+v match
                // e.g. remove should not override append in a case like
                // append({foo: 'bar'}); remove({foo: 'qux'})
                _.each(q, function(queued_action) {
                    if (queued_action[k] === v) {
                        delete queued_action[k];
                    }
                });
            } else {
                delete q[k];
            }
        }, this);

        this.save();
    }
};

MixpanelPersistence.prototype._get_queue_key = function(queue) {
    if (queue === SET_ACTION) {
        return SET_QUEUE_KEY;
    } else if (queue === SET_ONCE_ACTION) {
        return SET_ONCE_QUEUE_KEY;
    } else if (queue === UNSET_ACTION) {
        return UNSET_QUEUE_KEY;
    } else if (queue === ADD_ACTION) {
        return ADD_QUEUE_KEY;
    } else if (queue === APPEND_ACTION) {
        return APPEND_QUEUE_KEY;
    } else if (queue === REMOVE_ACTION) {
        return REMOVE_QUEUE_KEY;
    } else if (queue === UNION_ACTION) {
        return UNION_QUEUE_KEY;
    } else {
        console.error('Invalid queue:', queue);
    }
};

MixpanelPersistence.prototype._get_queue = function(queue) {
    return this['props'][this._get_queue_key(queue)];
};
MixpanelPersistence.prototype._get_or_create_queue = function(queue, default_val) {
    var key = this._get_queue_key(queue);
    default_val = _.isUndefined(default_val) ? {} : default_val;

    return this['props'][key] || (this['props'][key] = default_val);
};

MixpanelPersistence.prototype.set_event_timer = function(event_name, timestamp) {
    var timers = this['props'][EVENT_TIMERS_KEY] || {};
    timers[event_name] = timestamp;
    this['props'][EVENT_TIMERS_KEY] = timers;
    this.save();
};

MixpanelPersistence.prototype.remove_event_timer = function(event_name) {
    var timers = this['props'][EVENT_TIMERS_KEY] || {};
    var timestamp = timers[event_name];
    if (!_.isUndefined(timestamp)) {
        delete this['props'][EVENT_TIMERS_KEY][event_name];
        this.save();
    }
    return timestamp;
};

/**
 * Mixpanel Library Object
 * @constructor
 */
var MixpanelLib = function() {};

/**
 * Mixpanel People Object
 * @constructor
 */
var MixpanelPeople = function() {};

var MPNotif;


_.extend(MixpanelPeople.prototype, apiActions);

/**
 * create_mplib(token:string, config:object, name:string)
 *
 * This function is used by the init method of MixpanelLib objects
 * as well as the main initializer at the end of the JSLib (that
 * initializes document.mixpanel as well as any additional instances
 * declared before this file has loaded).
 */
var create_mplib = function(token, config, name) {
    var instance,
        target = (name === PRIMARY_INSTANCE_NAME) ? mixpanel_master : mixpanel_master[name];

    if (target && init_type === INIT_MODULE) {
        instance = target;
    } else {
        if (target && !_.isArray(target)) {
            console.error('You have already initialized ' + name);
            return;
        }
        instance = new MixpanelLib();
    }

    instance._init(token, config, name);

    instance['people'] = new MixpanelPeople();
    instance['people']._init(instance);

    instance._cached_groups = {}; // cache groups in a pool

    // if any instance on the page has debug = true, we set the
    // global debug to be true
    Config.DEBUG = Config.DEBUG || instance.get_config('debug');

    instance['__autotrack_enabled'] = instance.get_config('autotrack');
    if (instance.get_config('autotrack')) {
        var num_buckets = 100;
        var num_enabled_buckets = 100;
        if (!autotrack.enabledForProject(instance.get_config('token'), num_buckets, num_enabled_buckets)) {
            instance['__autotrack_enabled'] = false;
            console.log('Not in active bucket: disabling Automatic Event Collection.');
        } else if (!autotrack.isBrowserSupported()) {
            instance['__autotrack_enabled'] = false;
            console.log('Disabling Automatic Event Collection because this browser is not supported');
        } else {
            autotrack.init(instance);
        }
    }

    // if target is not defined, we called init after the lib already
    // loaded, so there won't be an array of things to execute
    if (!_.isUndefined(target) && _.isArray(target)) {
        // Crunch through the people queue first - we queue this data up &
        // flush on identify, so it's better to do all these operations first
        instance._execute_array.call(instance['people'], target['people']);
        instance._execute_array(target);
    }

    return instance;
};

// Initialization methods

/**
 * This function initializes a new instance of the Mixpanel tracking object.
 * All new instances are added to the main mixpanel object as sub properties (such as
 * mixpanel.library_name) and also returned by this function. To define a
 * second instance on the page, you would call:
 *
 *     mixpanel.init('new token', { your: 'config' }, 'library_name');
 *
 * and use it like so:
 *
 *     mixpanel.library_name.track(...);
 *
 * @param {String} token   Your Mixpanel API token
 * @param {Object} [config]  A dictionary of config options to override. <a href="https://github.com/mixpanel/mixpanel-js/blob/8b2e1f7b/src/mixpanel-core.js#L87-L110">See a list of default config options</a>.
 * @param {String} [name]    The name for the new mixpanel instance that you want created
 */
MixpanelLib.prototype.init = function (token, config, name) {
    if (_.isUndefined(name)) {
        console.error('You must name your new library: init(token, config, name)');
        return;
    }
    if (name === PRIMARY_INSTANCE_NAME) {
        console.error('You must initialize the main mixpanel object right after you include the Mixpanel js snippet');
        return;
    }

    var instance = create_mplib(token, config, name);
    mixpanel_master[name] = instance;
    instance._loaded();

    return instance;
};

// mixpanel._init(token:string, config:object, name:string)
//
// This function sets up the current instance of the mixpanel
// library.  The difference between this method and the init(...)
// method is this one initializes the actual instance, whereas the
// init(...) method sets up a new library and calls _init on it.
//
MixpanelLib.prototype._init = function(token, config, name) {
    this['__loaded'] = true;
    this['config'] = {};

    this.set_config(_.extend({}, DEFAULT_CONFIG, config, {
        'name': name,
        'token': token,
        'callback_fn': ((name === PRIMARY_INSTANCE_NAME) ? name : PRIMARY_INSTANCE_NAME + '.' + name) + '._jsc'
    }));

    this['_jsc'] = function() {};

    this.__dom_loaded_queue = [];
    this.__request_queue = [];
    this.__disabled_events = [];
    this._flags = {
        'disable_all_events': false,
        'identify_called': false
    };

    this['persistence'] = this['cookie'] = new MixpanelPersistence(this['config']);
    this._gdpr_init();

    var uuid = _.UUID();
    if (!this.get_distinct_id()) {
        // There is no need to set the distinct id
        // or the device id if something was already stored
        // in the persitence
        this.register_once({
            'distinct_id': uuid,
            '$device_id': uuid
        }, '');
    }
};

// Private methods

MixpanelLib.prototype._loaded = function() {
    this.get_config('loaded')(this);

    // this happens after so a user can call identify/name_tag in
    // the loaded callback
    if (this.get_config('track_pageview')) {
        this.track_pageview();
    }
};

MixpanelLib.prototype._dom_loaded = function() {
    _.each(this.__dom_loaded_queue, function(item) {
        this._track_dom.apply(this, item);
    }, this);

    if (!this.has_opted_out_tracking()) {
        _.each(this.__request_queue, function(item) {
            this._send_request.apply(this, item);
        }, this);
    }

    delete this.__dom_loaded_queue;
    delete this.__request_queue;
};

MixpanelLib.prototype._track_dom = function(DomClass, args) {
    if (this.get_config('img')) {
        console.error('You can\'t use DOM tracking functions with img = true.');
        return false;
    }

    if (!DOM_LOADED) {
        this.__dom_loaded_queue.push([DomClass, args]);
        return false;
    }

    var dt = new DomClass().init(this);
    return dt.track.apply(dt, args);
};

/**
 * _prepare_callback() should be called by callers of _send_request for use
 * as the callback argument.
 *
 * If there is no callback, this returns null.
 * If we are going to make XHR/XDR requests, this returns a function.
 * If we are going to use script tags, this returns a string to use as the
 * callback GET param.
 */
MixpanelLib.prototype._prepare_callback = function(callback, data) {
    if (_.isUndefined(callback)) {
        return null;
    }

    if (USE_XHR) {
        var callback_function = function(response) {
            callback(response, data);
        };
        return callback_function;
    } else {
        // if the user gives us a callback, we store as a random
        // property on this instances jsc function and update our
        // callback string to reflect that.
        var jsc = this['_jsc'];
        var randomized_cb = '' + Math.floor(Math.random() * 100000000);
        var callback_string = this.get_config('callback_fn') + '[' + randomized_cb + ']';
        jsc[randomized_cb] = function(response) {
            delete jsc[randomized_cb];
            callback(response, data);
        };
        return callback_string;
    }
};

MixpanelLib.prototype._send_request = function(url, data, callback) {
    if (ENQUEUE_REQUESTS) {
        this.__request_queue.push(arguments);
        return;
    }

    // needed to correctly format responses
    var verbose_mode = this.get_config('verbose');
    if (data['verbose']) { verbose_mode = true; }

    if (this.get_config('test')) { data['test'] = 1; }
    if (verbose_mode) { data['verbose'] = 1; }
    if (this.get_config('img')) { data['img'] = 1; }
    if (!USE_XHR) {
        if (callback) {
            data['callback'] = callback;
        } else if (verbose_mode || this.get_config('test')) {
            // Verbose output (from verbose mode, or an error in test mode) is a json blob,
            // which by itself is not valid javascript. Without a callback, this verbose output will
            // cause an error when returned via jsonp, so we force a no-op callback param.
            // See the ECMA script spec: http://www.ecma-international.org/ecma-262/5.1/#sec-12.4
            data['callback'] = '(function(){})';
        }
    }

    data['ip'] = this.get_config('ip')?1:0;
    data['_'] = new Date().getTime().toString();
    url += '?' + _.HTTPBuildQuery(data);

    if ('img' in data) {
        var img = document.createElement('img');
        img.src = url;
        document.body.appendChild(img);
    } else if (USE_XHR) {
        try {
            var req = new XMLHttpRequest();
            req.open('GET', url, true);

            var headers = this.get_config('xhr_headers');
            _.each(headers, function(headerValue, headerName) {
                req.setRequestHeader(headerName, headerValue);
            });

            // send the mp_optout cookie
            // withCredentials cannot be modified until after calling .open on Android and Mobile Safari
            req.withCredentials = true;
            req.onreadystatechange = function () {
                if (req.readyState === 4) { // XMLHttpRequest.DONE == 4, except in safari 4
                    if (req.status === 200) {
                        if (callback) {
                            if (verbose_mode) {
                                var response;
                                try {
                                    response = _.JSONDecode(req.responseText);
                                } catch (e) {
                                    console.error(e);
                                    return;
                                }
                                callback(response);
                            } else {
                                callback(Number(req.responseText));
                            }
                        }
                    } else {
                        var error = 'Bad HTTP status: ' + req.status + ' ' + req.statusText;
                        console.error(error);
                        if (callback) {
                            if (verbose_mode) {
                                callback({status: 0, error: error});
                            } else {
                                callback(0);
                            }
                        }
                    }
                }
            };
            req.send(null);
        } catch (e) {
            console.error(e);
        }
    } else {
        var script = document.createElement('script');
        script.type = 'text/javascript';
        script.async = true;
        script.defer = true;
        script.src = url;
        var s = document.getElementsByTagName('script')[0];
        s.parentNode.insertBefore(script, s);
    }
};

/**
 * _execute_array() deals with processing any mixpanel function
 * calls that were called before the Mixpanel library were loaded
 * (and are thus stored in an array so they can be called later)
 *
 * Note: we fire off all the mixpanel function calls && user defined
 * functions BEFORE we fire off mixpanel tracking calls. This is so
 * identify/register/set_config calls can properly modify early
 * tracking calls.
 *
 * @param {Array} array
 */
MixpanelLib.prototype._execute_array = function(array) {
    var fn_name, alias_calls = [], other_calls = [], tracking_calls = [];
    _.each(array, function(item) {
        if (item) {
            fn_name = item[0];
            if (_.isArray(fn_name)) {
                tracking_calls.push(item); // chained call e.g. mixpanel.get_group().set()
            } else if (typeof(item) === 'function') {
                item.call(this);
            } else if (_.isArray(item) && fn_name === 'alias') {
                alias_calls.push(item);
            } else if (_.isArray(item) && fn_name.indexOf('track') !== -1 && typeof(this[fn_name]) === 'function') {
                tracking_calls.push(item);
            } else {
                other_calls.push(item);
            }
        }
    }, this);

    var execute = function(calls, context) {
        _.each(calls, function(item) {
            if (_.isArray(item[0])) {
                // chained call
                var caller = context;
                _.each(item, function(call) {
                    caller = caller[call[0]].apply(caller, call.slice(1));
                });
            } else {
                this[item[0]].apply(this, item.slice(1));
            }
        }, context);
    };

    execute(alias_calls, this);
    execute(other_calls, this);
    execute(tracking_calls, this);
};

/**
 * push() keeps the standard async-array-push
 * behavior around after the lib is loaded.
 * This is only useful for external integrations that
 * do not wish to rely on our convenience methods
 * (created in the snippet).
 *
 * ### Usage:
 *     mixpanel.push(['register', { a: 'b' }]);
 *
 * @param {Array} item A [function_name, args...] array to be executed
 */
MixpanelLib.prototype.push = function(item) {
    this._execute_array([item]);
};

/**
 * Disable events on the Mixpanel object. If passed no arguments,
 * this function disables tracking of any event. If passed an
 * array of event names, those events will be disabled, but other
 * events will continue to be tracked.
 *
 * Note: this function does not stop other mixpanel functions from
 * firing, such as register() or people.set().
 *
 * @param {Array} [events] An array of event names to disable
 */
MixpanelLib.prototype.disable = function(events) {
    if (typeof(events) === 'undefined') {
        this._flags.disable_all_events = true;
    } else {
        this.__disabled_events = this.__disabled_events.concat(events);
    }
};

/**
 * Track an event. This is the most important and
 * frequently used Mixpanel function.
 *
 * ### Usage:
 *
 *     // track an event named 'Registered'
 *     mixpanel.track('Registered', {'Gender': 'Male', 'Age': 21});
 *
 * To track link clicks or form submissions, see track_links() or track_forms().
 *
 * @param {String} event_name The name of the event. This can be anything the user does - 'Button Click', 'Sign Up', 'Item Purchased', etc.
 * @param {Object} [properties] A set of properties to include with the event you're sending. These describe the user who did the event or details about the event itself.
 * @param {Function} [callback] If provided, the callback function will be called after tracking the event.
 */
MixpanelLib.prototype.track = addOptOutCheckMixpanelLib(function(event_name, properties, callback) {
    if (typeof(callback) !== 'function') {
        callback = function() {};
    }

    if (_.isUndefined(event_name)) {
        console.error('No event name provided to mixpanel.track');
        return;
    }

    if (this._event_is_disabled(event_name)) {
        callback(0);
        return;
    }

    // set defaults
    properties = properties || {};
    properties['token'] = this.get_config('token');

    // set $duration if time_event was previously called for this event
    var start_timestamp = this['persistence'].remove_event_timer(event_name);
    if (!_.isUndefined(start_timestamp)) {
        var duration_in_ms = new Date().getTime() - start_timestamp;
        properties['$duration'] = parseFloat((duration_in_ms / 1000).toFixed(3));
    }

    // update persistence
    this['persistence'].update_search_keyword(document.referrer);

    if (this.get_config('store_google')) { this['persistence'].update_campaign_params(); }
    if (this.get_config('save_referrer')) { this['persistence'].update_referrer_info(document.referrer); }

    // note: extend writes to the first object, so lets make sure we
    // don't write to the persistence properties object and info
    // properties object by passing in a new object

    // update properties with pageview info and super-properties
    properties = _.extend(
        {},
        _.info.properties(),
        this['persistence'].properties(),
        properties
    );

    var property_blacklist = this.get_config('property_blacklist');
    if (_.isArray(property_blacklist)) {
        _.each(property_blacklist, function(blacklisted_prop) {
            delete properties[blacklisted_prop];
        });
    } else {
        console.error('Invalid value for property_blacklist config: ' + property_blacklist);
    }

    var data = {
        'event': event_name,
        'properties': properties
    };
    var truncated_data = _.truncate(data, 255);
    var json_data      = _.JSONEncode(truncated_data);
    var encoded_data   = _.base64Encode(json_data);

    console.log('MIXPANEL REQUEST:');
    console.log(truncated_data);

    this._send_request(
        this.get_config('api_host') + '/track/',
        { 'data': encoded_data },
        this._prepare_callback(callback, truncated_data)
    );

    return truncated_data;
});

/**
 * Register the current user into one/many groups.
 *
 * Usage:
 *      mixpanel.set_group('company', ['mixpanel', 'google']) # an array of IDs
 *      mixpanel.set_group('company', 'mixpanel')
 *      mixpanel.set_group('company', 128746312)
 *
 * @param {String} group_key Group key
 * @param {Array|String|Number} group_ids An array of group IDs, or a singular group ID
 * @param {Function} [callback] If provided, the callback will be called after the tracking event
 *
 */
MixpanelLib.prototype.set_group = addOptOutCheckMixpanelLib(function(group_key, group_ids, callback) {
    if (!_.isArray(group_ids)) {
        group_ids = [group_ids];
    }
    var prop = {};
    prop[group_key] = group_ids;
    this.register(prop);
    return this['people'].set(group_key, group_ids, callback);
});

/**
 * Add a new group for this user.
 * Usage:
 *      mixpanel.add_group('company', 'mixpanel')
 *
 * @param {String} group_key Group key
 * @param {*} group_id A valid Mixpanel property type
 * @param {Function} [callback] If provided, the callback will be called after the tracking event
 */
MixpanelLib.prototype.add_group = addOptOutCheckMixpanelLib(function(group_key, group_id, callback) {
    var old_values = this.get_property(group_key);
    if (old_values === undefined) {
        var prop = {};
        prop[group_key] = [group_id];
        this.register(prop);
    } else {
        if (old_values.indexOf(group_id) === -1) {
            old_values.push(group_id);
            this.register(prop);
        }
    }
    return this['people'].union(group_key, group_id, callback);
});

/**
 * Remove a group from this user.
 * Usage:
 *      mixpanel.remove_group('company', 'mixpanel')
 *
 * @param {String} group_key Group key
 * @param {*} group_id A valid Mixpanel property type
 * @param {Function} [callback] If provided, the callback will be called after the tracking event
 */
MixpanelLib.prototype.remove_group = addOptOutCheckMixpanelLib(function(group_key, group_id, callback) {
    var old_value = this.get_property(group_key);
    // if the value doesn't exist, the persistent store is unchanged
    if (old_value !== undefined) {
        var idx = old_value.indexOf(group_id);
        if (idx > -1) {
            old_value.splice(idx, 1);
            this.register({group_key: old_value});
        }
        if (old_value.length === 0) {
            this.unregister(group_key);
        }
    }
    return this['people'].remove(group_key, group_id, callback);
});

/**
 * Track an event with specific groups.
 * Usage:
 *      mixpanel.track_with_groups('purchase', {'product': 'iphone'}, {'University': ['UCB', 'UCLA']})
 * @param {Object|String} query
 * @param {String} event_name
 * @param {Object=} properties
 * @param {Object=} groups
 * @param {Function} [callback] If provided, the callback will be called after the tracking event
 */
MixpanelLib.prototype.track_with_groups = addOptOutCheckMixpanelLib(function(event_name, properties, groups, callback) {
    var tracking_props = _.extend({}, properties || {});
    _.each(groups, function(v, k) {
        if (v !== null && v !== undefined) {
            tracking_props[k] = v;
        }
    });
    return this.track(event_name, tracking_props, callback);
});

MixpanelLib.prototype._create_map_key = function (group_key, group_id) {
    return group_key + '_' + JSON.stringify(group_id);
};

MixpanelLib.prototype._remove_group_from_cache = function (group_key, group_id) {
    delete this._cached_groups[this._create_map_key(group_key, group_id)];
};

/**
 * Look up reference to a Mixpanel group
 * Usage:
 *       mixpanel.get_group(group_key, group_id)
 *
 * @param {String} group_key Group key
 * @param {Object} group_id A valid Mixpanel property type
 * @returns {Object} A MixpanelGroup identifier
 */
MixpanelLib.prototype.get_group = function (group_key, group_id) {
    var map_key = this._create_map_key(group_key, group_id);
    var group = this._cached_groups[map_key];
    if (group === undefined || group._group_key !== group_key || group._group_id !== group_id) {
        group = new MixpanelGroup();
        group._init(this, group_key, group_id);
        this._cached_groups[map_key] = group;
    }
    return group;
};

/**
 * Track a page view event, which is currently ignored by the server.
 * This function is called by default on page load unless the
 * track_pageview configuration variable is false.
 *
 * @param {String} [page] The url of the page to record. If you don't include this, it defaults to the current url.
 * @api private
 */
MixpanelLib.prototype.track_pageview = function(page) {
    if (_.isUndefined(page)) {
        page = document.location.href;
    }
    this.track('mp_page_view', _.info.pageviewInfo(page));
};

/**
 * Track clicks on a set of document elements. Selector must be a
 * valid query. Elements must exist on the page at the time track_links is called.
 *
 * ### Usage:
 *
 *     // track click for link id #nav
 *     mixpanel.track_links('#nav', 'Clicked Nav Link');
 *
 * ### Notes:
 *
 * This function will wait up to 300 ms for the Mixpanel
 * servers to respond. If they have not responded by that time
 * it will head to the link without ensuring that your event
 * has been tracked.  To configure this timeout please see the
 * set_config() documentation below.
 *
 * If you pass a function in as the properties argument, the
 * function will receive the DOMElement that triggered the
 * event as an argument.  You are expected to return an object
 * from the function; any properties defined on this object
 * will be sent to mixpanel as event properties.
 *
 * @type {Function}
 * @param {Object|String} query A valid DOM query, element or jQuery-esque list
 * @param {String} event_name The name of the event to track
 * @param {Object|Function} [properties] A properties object or function that returns a dictionary of properties when passed a DOMElement
 */
MixpanelLib.prototype.track_links = function() {
    return this._track_dom.call(this, LinkTracker, arguments);
};

/**
 * Track form submissions. Selector must be a valid query.
 *
 * ### Usage:
 *
 *     // track submission for form id 'register'
 *     mixpanel.track_forms('#register', 'Created Account');
 *
 * ### Notes:
 *
 * This function will wait up to 300 ms for the mixpanel
 * servers to respond, if they have not responded by that time
 * it will head to the link without ensuring that your event
 * has been tracked.  To configure this timeout please see the
 * set_config() documentation below.
 *
 * If you pass a function in as the properties argument, the
 * function will receive the DOMElement that triggered the
 * event as an argument.  You are expected to return an object
 * from the function; any properties defined on this object
 * will be sent to mixpanel as event properties.
 *
 * @type {Function}
 * @param {Object|String} query A valid DOM query, element or jQuery-esque list
 * @param {String} event_name The name of the event to track
 * @param {Object|Function} [properties] This can be a set of properties, or a function that returns a set of properties after being passed a DOMElement
 */
MixpanelLib.prototype.track_forms = function() {
    return this._track_dom.call(this, FormTracker, arguments);
};

/**
 * Time an event by including the time between this call and a
 * later 'track' call for the same event in the properties sent
 * with the event.
 *
 * ### Usage:
 *
 *     // time an event named 'Registered'
 *     mixpanel.time_event('Registered');
 *     mixpanel.track('Registered', {'Gender': 'Male', 'Age': 21});
 *
 * When called for a particular event name, the next track call for that event
 * name will include the elapsed time between the 'time_event' and 'track'
 * calls. This value is stored as seconds in the '$duration' property.
 *
 * @param {String} event_name The name of the event.
 */
MixpanelLib.prototype.time_event = function(event_name) {
    if (_.isUndefined(event_name)) {
        console.error('No event name provided to mixpanel.time_event');
        return;
    }

    if (this._event_is_disabled(event_name)) {
        return;
    }

    this['persistence'].set_event_timer(event_name,  new Date().getTime());
};

/**
 * Register a set of super properties, which are included with all
 * events. This will overwrite previous super property values.
 *
 * ### Usage:
 *
 *     // register 'Gender' as a super property
 *     mixpanel.register({'Gender': 'Female'});
 *
 *     // register several super properties when a user signs up
 *     mixpanel.register({
 *         'Email': 'jdoe@example.com',
 *         'Account Type': 'Free'
 *     });
 *
 * @param {Object} properties An associative array of properties to store about the user
 * @param {Number} [days] How many days since the user's last visit to store the super properties
 */
MixpanelLib.prototype.register = function(props, days) {
    this['persistence'].register(props, days);
};

/**
 * Register a set of super properties only once. This will not
 * overwrite previous super property values, unlike register().
 *
 * ### Usage:
 *
 *     // register a super property for the first time only
 *     mixpanel.register_once({
 *         'First Login Date': new Date().toISOString()
 *     });
 *
 * ### Notes:
 *
 * If default_value is specified, current super properties
 * with that value will be overwritten.
 *
 * @param {Object} properties An associative array of properties to store about the user
 * @param {*} [default_value] Value to override if already set in super properties (ex: 'False') Default: 'None'
 * @param {Number} [days] How many days since the users last visit to store the super properties
 */
MixpanelLib.prototype.register_once = function(props, default_value, days) {
    this['persistence'].register_once(props, default_value, days);
};

/**
 * Delete a super property stored with the current user.
 *
 * @param {String} property The name of the super property to remove
 */
MixpanelLib.prototype.unregister = function(property) {
    this['persistence'].unregister(property);
};

MixpanelLib.prototype._register_single = function(prop, value) {
    var props = {};
    props[prop] = value;
    this.register(props);
};

/**
 * Identify a user with a unique ID instead of a Mixpanel
 * randomly generated distinct_id. If the method is never called,
 * then unique visitors will be identified by a UUID generated
 * the first time they visit the site.
 *
 * ### Notes:
 *
 * You can call this function to overwrite a previously set
 * unique ID for the current user. Mixpanel cannot translate
 * between IDs at this time, so when you change a user's ID
 * they will appear to be a new user.
 *
 * When used alone, mixpanel.identify will change the user's
 * distinct_id to the unique ID provided. When used in tandem
 * with mixpanel.alias, it will allow you to identify based on
 * unique ID and map that back to the original, anonymous
 * distinct_id given to the user upon her first arrival to your
 * site (thus connecting anonymous pre-signup activity to
 * post-signup activity). Though the two work together, do not
 * call identify() at the same time as alias(). Calling the two
 * at the same time can cause a race condition, so it is best
 * practice to call identify on the original, anonymous ID
 * right after you've aliased it.
 * <a href="https://mixpanel.com/help/questions/articles/how-should-i-handle-my-user-identity-with-the-mixpanel-javascript-library">Learn more about how mixpanel.identify and mixpanel.alias can be used</a>.
 *
 * @param {String} [unique_id] A string that uniquely identifies a user. If not provided, the distinct_id currently in the persistent store (cookie or localStorage) will be used.
 */
MixpanelLib.prototype.identify = function(
    unique_id, _set_callback, _add_callback, _append_callback, _set_once_callback, _union_callback, _unset_callback, _remove_callback
) {
    // Optional Parameters
    //  _set_callback:function  A callback to be run if and when the People set queue is flushed
    //  _add_callback:function  A callback to be run if and when the People add queue is flushed
    //  _append_callback:function  A callback to be run if and when the People append queue is flushed
    //  _set_once_callback:function  A callback to be run if and when the People set_once queue is flushed
    //  _union_callback:function  A callback to be run if and when the People union queue is flushed
    //  _unset_callback:function  A callback to be run if and when the People unset queue is flushed

    // identify only changes the distinct id if it doesn't match either the existing or the alias;
    // if it's new, blow away the alias as well.
    var distinct_id = this.get_distinct_id();
    this.register({'$user_id': unique_id});

    if (!this.get_property('$device_id')) {
        // The persisted distinct id might not actually be a device id at all
        // it might be a distinct id of the user from before
        var device_id = distinct_id;
        this.register_once({
            '$had_persisted_distinct_id': true,
            '$device_id': device_id
        }, '');
    }

    if (unique_id !== distinct_id && unique_id !== this.get_property(ALIAS_ID_KEY)) {
        this.unregister(ALIAS_ID_KEY);
        this.register({'distinct_id': unique_id});
    }
    this._check_and_handle_notifications(this.get_distinct_id());
    this._flags.identify_called = true;
    // Flush any queued up people requests
    this['people']._flush(_set_callback, _add_callback, _append_callback, _set_once_callback, _union_callback, _unset_callback, _remove_callback);
};

/**
 * Clears super properties and generates a new random distinct_id for this instance.
 * Useful for clearing data when a user logs out.
 */
MixpanelLib.prototype.reset = function() {
    this['persistence'].clear();
    this._flags.identify_called = false;
    var uuid = _.UUID();
    this.register_once({
        'distinct_id': uuid,
        '$device_id': uuid
    }, '');
};

/**
 * Returns the current distinct id of the user. This is either the id automatically
 * generated by the library or the id that has been passed by a call to identify().
 *
 * ### Notes:
 *
 * get_distinct_id() can only be called after the Mixpanel library has finished loading.
 * init() has a loaded function available to handle this automatically. For example:
 *
 *     // set distinct_id after the mixpanel library has loaded
 *     mixpanel.init('YOUR PROJECT TOKEN', {
 *         loaded: function(mixpanel) {
 *             distinct_id = mixpanel.get_distinct_id();
 *         }
 *     });
 */
MixpanelLib.prototype.get_distinct_id = function() {
    return this.get_property('distinct_id');
};

/**
 * Create an alias, which Mixpanel will use to link two distinct_ids going forward (not retroactively).
 * Multiple aliases can map to the same original ID, but not vice-versa. Aliases can also be chained - the
 * following is a valid scenario:
 *
 *     mixpanel.alias('new_id', 'existing_id');
 *     ...
 *     mixpanel.alias('newer_id', 'new_id');
 *
 * If the original ID is not passed in, we will use the current distinct_id - probably the auto-generated GUID.
 *
 * ### Notes:
 *
 * The best practice is to call alias() when a unique ID is first created for a user
 * (e.g., when a user first registers for an account and provides an email address).
 * alias() should never be called more than once for a given user, except to
 * chain a newer ID to a previously new ID, as described above.
 *
 * @param {String} alias A unique identifier that you want to use for this user in the future.
 * @param {String} [original] The current identifier being used for this user.
 */
MixpanelLib.prototype.alias = function(alias, original) {
    // If the $people_distinct_id key exists in persistence, there has been a previous
    // mixpanel.people.identify() call made for this user. It is VERY BAD to make an alias with
    // this ID, as it will duplicate users.
    if (alias === this.get_property(PEOPLE_DISTINCT_ID_KEY)) {
        console.critical('Attempting to create alias for existing People user - aborting.');
        return -2;
    }

    var _this = this;
    if (_.isUndefined(original)) {
        original = this.get_distinct_id();
    }
    if (alias !== original) {
        this._register_single(ALIAS_ID_KEY, alias);
        return this.track('$create_alias', { 'alias': alias, 'distinct_id': original }, function() {
            // Flush the people queue
            _this.identify(alias);
        });
    } else {
        console.error('alias matches current distinct_id - skipping api call.');
        this.identify(alias);
        return -1;
    }
};

/**
 * Provide a string to recognize the user by. The string passed to
 * this method will appear in the Mixpanel Streams product rather
 * than an automatically generated name. Name tags do not have to
 * be unique.
 *
 * This value will only be included in Streams data.
 *
 * @param {String} name_tag A human readable name for the user
 * @api private
 */
MixpanelLib.prototype.name_tag = function(name_tag) {
    this._register_single('mp_name_tag', name_tag);
};

/**
 * Update the configuration of a mixpanel library instance.
 *
 * The default config is:
 *
 *     {
 *       // super properties cookie expiration (in days)
 *       cookie_expiration: 365
 *
 *       // super properties span subdomains
 *       cross_subdomain_cookie: true
 *
 *       // debug mode
 *       debug: false
 *
 *       // if this is true, the mixpanel cookie or localStorage entry
 *       // will be deleted, and no user persistence will take place
 *       disable_persistence: false
 *
 *       // if this is true, Mixpanel will automatically determine
 *       // City, Region and Country data using the IP address of
 *       //the client
 *       ip: true
 *
 *       // opt users out of tracking by this Mixpanel instance by default
 *       opt_out_tracking_by_default: false
 *
 *       // opt users out of browser data storage by this Mixpanel instance by default
 *       opt_out_persistence_by_default: false
 *
 *       // persistence mechanism used by opt-in/opt-out methods - cookie
 *       // or localStorage - falls back to cookie if localStorage is unavailable
 *       opt_out_tracking_persistence_type: 'localStorage'
 *
 *       // customize the name of cookie/localStorage set by opt-in/opt-out methods
 *       opt_out_tracking_cookie_prefix: null
 *
 *       // type of persistent store for super properties (cookie/
 *       // localStorage) if set to 'localStorage', any existing
 *       // mixpanel cookie value with the same persistence_name
 *       // will be transferred to localStorage and deleted
 *       persistence: 'cookie'
 *
 *       // name for super properties persistent store
 *       persistence_name: ''
 *
 *       // names of properties/superproperties which should never
 *       // be sent with track() calls
 *       property_blacklist: []
 *
 *       // if this is true, mixpanel cookies will be marked as
 *       // secure, meaning they will only be transmitted over https
 *       secure_cookie: false
 *
 *       // the amount of time track_links will
 *       // wait for Mixpanel's servers to respond
 *       track_links_timeout: 300
 *
 *       // should we track a page view on page load
 *       track_pageview: true
 *
 *       // if you set upgrade to be true, the library will check for
 *       // a cookie from our old js library and import super
 *       // properties from it, then the old cookie is deleted
 *       // The upgrade config option only works in the initialization,
 *       // so make sure you set it when you create the library.
 *       upgrade: false
 *
 *       // extra HTTP request headers to set for each API request, in
 *       // the format {'Header-Name': value}
 *       xhr_headers: {}
 *
 *       // protocol for fetching in-app notification resources, e.g.
 *       // 'https://' or 'http://'; defaults to '//' (which defers to the
 *       // current page's protocol)
 *       notification_protocol: '//'
 *     }
 *
 *
 * @param {Object} config A dictionary of new configuration values to update
 */
MixpanelLib.prototype.set_config = function(config) {
    if (_.isObject(config)) {
        _.extend(this['config'], config);

        if (!this.get_config('persistence_name')) {
            this['config']['persistence_name'] = this['config']['cookie_name'];
        }
        if (!this.get_config('disable_persistence')) {
            this['config']['disable_persistence'] = this['config']['disable_cookie'];
        }

        if (this['persistence']) {
            this['persistence'].update_config(this['config']);
        }
        Config.DEBUG = Config.DEBUG || this.get_config('debug');
    }
};

/**
 * returns the current config object for the library.
 */
MixpanelLib.prototype.get_config = function(prop_name) {
    return this['config'][prop_name];
};

/**
 * Returns the value of the super property named property_name. If no such
 * property is set, get_property() will return the undefined value.
 *
 * ### Notes:
 *
 * get_property() can only be called after the Mixpanel library has finished loading.
 * init() has a loaded function available to handle this automatically. For example:
 *
 *     // grab value for 'user_id' after the mixpanel library has loaded
 *     mixpanel.init('YOUR PROJECT TOKEN', {
 *         loaded: function(mixpanel) {
 *             user_id = mixpanel.get_property('user_id');
 *         }
 *     });
 *
 * @param {String} property_name The name of the super property you want to retrieve
 */
MixpanelLib.prototype.get_property = function(property_name) {
    return this['persistence']['props'][property_name];
};

MixpanelLib.prototype.toString = function() {
    var name = this.get_config('name');
    if (name !== PRIMARY_INSTANCE_NAME) {
        name = PRIMARY_INSTANCE_NAME + '.' + name;
    }
    return name;
};

MixpanelLib.prototype._event_is_disabled = function(event_name) {
    return _.isBlockedUA(userAgent) ||
        this._flags.disable_all_events ||
        _.include(this.__disabled_events, event_name);
};

MixpanelLib.prototype._check_and_handle_notifications = addOptOutCheckMixpanelLib(function(distinct_id) {
    if (
        !distinct_id ||
        this._flags.identify_called ||
        this.get_config('disable_notifications')
    ) {
        return;
    }

    console.log('MIXPANEL NOTIFICATION CHECK');

    var data = {
        'verbose':     true,
        'version':     '2',
        'lib':         'web',
        'token':       this.get_config('token'),
        'distinct_id': distinct_id
    };
    var self = this;
    this._send_request(
        this.get_config('api_host') + '/decide/',
        data,
        this._prepare_callback(function(r) {
            if (r['notifications'] && r['notifications'].length > 0) {
                self._show_notification.call(self, r['notifications'][0]);
            }
        })
    );
});

MixpanelLib.prototype._show_notification = function(notification_data) {
    var notification = new MPNotif(notification_data, this);
    notification.show();
};

// perform some housekeeping around GDPR opt-in/out state
MixpanelLib.prototype._gdpr_init = function() {
    var is_localStorage_requested = this.get_config('opt_out_tracking_persistence_type') === 'localStorage';

    // try to convert opt-in/out cookies to localStorage if possible
    if (is_localStorage_requested && _.localStorage.is_supported()) {
        if (!this.has_opted_in_tracking() && this.has_opted_in_tracking({'persistence_type': 'cookie'})) {
            this.opt_in_tracking({'enable_persistence': false});
        }
        if (!this.has_opted_out_tracking() && this.has_opted_out_tracking({'persistence_type': 'cookie'})) {
            this.opt_out_tracking({'clear_persistence': false});
        }
        this.clear_opt_in_out_tracking({
            'persistence_type': 'cookie',
            'enable_persistence': false
        });
    }

    // check whether the user has already opted out - if so, clear & disable persistence
    if (this.has_opted_out_tracking()) {
        this._gdpr_update_persistence({'clear_persistence': true});

    // check whether we should opt out by default
    // note: we don't clear persistence here by default since opt-out default state is often
    //       used as an initial state while GDPR information is being collected
    } else if (!this.has_opted_in_tracking() && (
        this.get_config('opt_out_tracking_by_default') || _.cookie.get('mp_optout')
    )) {
        _.cookie.remove('mp_optout');
        this.opt_out_tracking({
            'clear_persistence': this.get_config('opt_out_persistence_by_default')
        });
    }
};

/**
 * Enable or disable persistence based on options
 * only enable/disable if persistence is not already in this state
 * @param {boolean} [options.clear_persistence] If true, will delete all data stored by the sdk in persistence and disable it
 * @param {boolean} [options.enable_persistence] If true, will re-enable sdk persistence
 */
MixpanelLib.prototype._gdpr_update_persistence = function(options) {
    var disabled;
    if (options && options['clear_persistence']) {
        disabled = true;
    } else if (options && options['enable_persistence']) {
        disabled = false;
    } else {
        return;
    }

    if (!this.get_config('disable_persistence') && this['persistence'].disabled !== disabled) {
        this['persistence'].set_disabled(disabled);
    }
};

// call a base gdpr function after constructing the appropriate token and options args
MixpanelLib.prototype._gdpr_call_func = function(func, options) {
    options = _.extend({
        'track': _.bind(this.track, this),
        'persistence_type': this.get_config('opt_out_tracking_persistence_type'),
        'cookie_prefix': this.get_config('opt_out_tracking_cookie_prefix'),
        'cookie_expiration': this.get_config('cookie_expiration'),
        'cross_subdomain_cookie': this.get_config('cross_subdomain_cookie'),
        'secure_cookie': this.get_config('secure_cookie')
    }, options);

    // check if localStorage can be used for recording opt out status, fall back to cookie if not
    if (!_.localStorage.is_supported()) {
        options['persistence_type'] = 'cookie';
    }

    return func(this.get_config('token'), {
        track: options['track'],
        trackEventName: options['track_event_name'],
        trackProperties: options['track_properties'],
        persistenceType: options['persistence_type'],
        persistencePrefix: options['cookie_prefix'],
        cookieExpiration: options['cookie_expiration'],
        crossSubdomainCookie: options['cross_subdomain_cookie'],
        secureCookie: options['secure_cookie']
    });
};

/**
 * Opt the user in to data tracking and cookies/localstorage for this Mixpanel instance
 *
 * ### Usage
 *
 *     // opt user in
 *     mixpanel.opt_in_tracking();
 *
 *     // opt user in with specific event name, properties, cookie configuration
 *     mixpanel.opt_in_tracking({
 *         track_event_name: 'User opted in',
 *         track_event_properties: {
 *             'Email': 'jdoe@example.com'
 *         },
 *         cookie_expiration: 30,
 *         secure_cookie: true
 *     });
 *
 * @param {Object} [options] A dictionary of config options to override
 * @param {function} [options.track] Function used for tracking a Mixpanel event to record the opt-in action (default is this Mixpanel instance's track method)
 * @param {string} [options.track_event_name=$opt_in] Event name to be used for tracking the opt-in action
 * @param {Object} [options.track_properties] Set of properties to be tracked along with the opt-in action
 * @param {boolean} [options.enable_persistence=true] If true, will re-enable sdk persistence
 * @param {string} [options.persistence_type=localStorage] Persistence mechanism used - cookie or localStorage - falls back to cookie if localStorage is unavailable
 * @param {string} [options.cookie_prefix=__mp_opt_in_out] Custom prefix to be used in the cookie/localstorage name
 * @param {Number} [options.cookie_expiration] Number of days until the opt-in cookie expires (overrides value specified in this Mixpanel instance's config)
 * @param {boolean} [options.cross_subdomain_cookie] Whether the opt-in cookie is set as cross-subdomain or not (overrides value specified in this Mixpanel instance's config)
 * @param {boolean} [options.secure_cookie] Whether the opt-in cookie is set as secure or not (overrides value specified in this Mixpanel instance's config)
 */
MixpanelLib.prototype.opt_in_tracking = function(options) {
    options = _.extend({
        'enable_persistence': true
    }, options);

    this._gdpr_call_func(optIn, options);
    this._gdpr_update_persistence(options);
};

/**
 * Opt the user out of data tracking and cookies/localstorage for this Mixpanel instance
 *
 * ### Usage
 *
 *     // opt user out
 *     mixpanel.opt_out_tracking();
 *
 *     // opt user out with different cookie configuration from Mixpanel instance
 *     mixpanel.opt_out_tracking({
 *         cookie_expiration: 30,
 *         secure_cookie: true
 *     });
 *
 * @param {Object} [options] A dictionary of config options to override
 * @param {boolean} [options.delete_user=true] If true, will delete the currently identified user's profile and clear all charges after opting the user out
 * @param {boolean} [options.clear_persistence=true] If true, will delete all data stored by the sdk in persistence
 * @param {string} [options.persistence_type=localStorage] Persistence mechanism used - cookie or localStorage - falls back to cookie if localStorage is unavailable
 * @param {string} [options.cookie_prefix=__mp_opt_in_out] Custom prefix to be used in the cookie/localstorage name
 * @param {Number} [options.cookie_expiration] Number of days until the opt-in cookie expires (overrides value specified in this Mixpanel instance's config)
 * @param {boolean} [options.cross_subdomain_cookie] Whether the opt-in cookie is set as cross-subdomain or not (overrides value specified in this Mixpanel instance's config)
 * @param {boolean} [options.secure_cookie] Whether the opt-in cookie is set as secure or not (overrides value specified in this Mixpanel instance's config)
 */
MixpanelLib.prototype.opt_out_tracking = function(options) {
    options = _.extend({
        'clear_persistence': true,
        'delete_user': true
    }, options);

    // delete use and clear charges since these methods may be disabled by opt-out
    if (options['delete_user'] && this['people'] && this['people']._identify_called()) {
        this['people'].delete_user();
        this['people'].clear_charges();
    }

    this._gdpr_call_func(optOut, options);
    this._gdpr_update_persistence(options);
};

/**
 * Check whether the user has opted in to data tracking and cookies/localstorage for this Mixpanel instance
 *
 * ### Usage
 *
 *     var has_opted_in = mixpanel.has_opted_in_tracking();
 *     // use has_opted_in value
 *
 * @param {Object} [options] A dictionary of config options to override
 * @param {string} [options.persistence_type=localStorage] Persistence mechanism used - cookie or localStorage - falls back to cookie if localStorage is unavailable
 * @param {string} [options.cookie_prefix=__mp_opt_in_out] Custom prefix to be used in the cookie/localstorage name
 * @returns {boolean} current opt-in status
 */
MixpanelLib.prototype.has_opted_in_tracking = function(options) {
    return this._gdpr_call_func(hasOptedIn, options);
};

/**
 * Check whether the user has opted out of data tracking and cookies/localstorage for this Mixpanel instance
 *
 * ### Usage
 *
 *     var has_opted_out = mixpanel.has_opted_out_tracking();
 *     // use has_opted_out value
 *
 * @param {Object} [options] A dictionary of config options to override
 * @param {string} [options.persistence_type=localStorage] Persistence mechanism used - cookie or localStorage - falls back to cookie if localStorage is unavailable
 * @param {string} [options.cookie_prefix=__mp_opt_in_out] Custom prefix to be used in the cookie/localstorage name
 * @returns {boolean} current opt-out status
 */
MixpanelLib.prototype.has_opted_out_tracking = function(options) {
    return this._gdpr_call_func(hasOptedOut, options);
};

/**
 * Clear the user's opt in/out status of data tracking and cookies/localstorage for this Mixpanel instance
 *
 * ### Usage
 *
 *     // clear user's opt-in/out status
 *     mixpanel.clear_opt_in_out_tracking();
 *
 *     // clear user's opt-in/out status with specific cookie configuration - should match
 *     // configuration used when opt_in_tracking/opt_out_tracking methods were called.
 *     mixpanel.clear_opt_in_out_tracking({
 *         cookie_expiration: 30,
 *         secure_cookie: true
 *     });
 *
 * @param {Object} [options] A dictionary of config options to override
 * @param {boolean} [options.enable_persistence=true] If true, will re-enable sdk persistence
 * @param {string} [options.persistence_type=localStorage] Persistence mechanism used - cookie or localStorage - falls back to cookie if localStorage is unavailable
 * @param {string} [options.cookie_prefix=__mp_opt_in_out] Custom prefix to be used in the cookie/localstorage name
 * @param {Number} [options.cookie_expiration] Number of days until the opt-in cookie expires (overrides value specified in this Mixpanel instance's config)
 * @param {boolean} [options.cross_subdomain_cookie] Whether the opt-in cookie is set as cross-subdomain or not (overrides value specified in this Mixpanel instance's config)
 * @param {boolean} [options.secure_cookie] Whether the opt-in cookie is set as secure or not (overrides value specified in this Mixpanel instance's config)
 */
MixpanelLib.prototype.clear_opt_in_out_tracking = function(options) {
    options = _.extend({
        'enable_persistence': true
    }, options);

    this._gdpr_call_func(clearOptInOut, options);
    this._gdpr_update_persistence(options);
};


MixpanelPeople.prototype._init = function(mixpanel_instance) {
    this._mixpanel = mixpanel_instance;
};

/*
 * Set properties on a user record.
 *
 * ### Usage:
 *
 *     mixpanel.people.set('gender', 'm');
 *
 *     // or set multiple properties at once
 *     mixpanel.people.set({
 *         'Company': 'Acme',
 *         'Plan': 'Premium',
 *         'Upgrade date': new Date()
 *     });
 *     // properties can be strings, integers, dates, or lists
 *
 * @param {Object|String} prop If a string, this is the name of the property. If an object, this is an associative array of names and values.
 * @param {*} [to] A value to set on the given property name
 * @param {Function} [callback] If provided, the callback will be called after the tracking event
 */
MixpanelPeople.prototype.set = addOptOutCheckMixpanelPeople(function(prop, to, callback) {
    var data = this.set_action(prop, to);
    if (_.isObject(prop)) {
        callback = to;
    }
    // make sure that the referrer info has been updated and saved
    if (this._get_config('save_referrer')) {
        this._mixpanel['persistence'].update_referrer_info(document.referrer);
    }

    // update $set object with default people properties
    data[SET_ACTION] = _.extend(
        {},
        _.info.people_properties(),
        this._mixpanel['persistence'].get_referrer_info(),
        data[SET_ACTION]
    );
    return this._send_request(data, callback);
});

/*
 * Set properties on a user record, only if they do not yet exist.
 * This will not overwrite previous people property values, unlike
 * people.set().
 *
 * ### Usage:
 *
 *     mixpanel.people.set_once('First Login Date', new Date());
 *
 *     // or set multiple properties at once
 *     mixpanel.people.set_once({
 *         'First Login Date': new Date(),
 *         'Starting Plan': 'Premium'
 *     });
 *
 *     // properties can be strings, integers or dates
 *
 * @param {Object|String} prop If a string, this is the name of the property. If an object, this is an associative array of names and values.
 * @param {*} [to] A value to set on the given property name
 * @param {Function} [callback] If provided, the callback will be called after the tracking event
 */
MixpanelPeople.prototype.set_once = addOptOutCheckMixpanelPeople(function(prop, to, callback) {
    var data = this.set_once_action(prop, to);
    if (_.isObject(prop)) {
        callback = to;
    }
    return this._send_request(data, callback);
});

/*
 * Unset properties on a user record (permanently removes the properties and their values from a profile).
 *
 * ### Usage:
 *
 *     mixpanel.people.unset('gender');
 *
 *     // or unset multiple properties at once
 *     mixpanel.people.unset(['gender', 'Company']);
 *
 * @param {Array|String} prop If a string, this is the name of the property. If an array, this is a list of property names.
 * @param {Function} [callback] If provided, the callback will be called after the tracking event
 */
MixpanelPeople.prototype.unset = addOptOutCheckMixpanelPeople(function(prop, callback) {
    var data = this.unset_action(prop);
    return this._send_request(data, callback);
});

/*
 * Increment/decrement numeric people analytics properties.
 *
 * ### Usage:
 *
 *     mixpanel.people.increment('page_views', 1);
 *
 *     // or, for convenience, if you're just incrementing a counter by
 *     // 1, you can simply do
 *     mixpanel.people.increment('page_views');
 *
 *     // to decrement a counter, pass a negative number
 *     mixpanel.people.increment('credits_left', -1);
 *
 *     // like mixpanel.people.set(), you can increment multiple
 *     // properties at once:
 *     mixpanel.people.increment({
 *         counter1: 1,
 *         counter2: 6
 *     });
 *
 * @param {Object|String} prop If a string, this is the name of the property. If an object, this is an associative array of names and numeric values.
 * @param {Number} [by] An amount to increment the given property
 * @param {Function} [callback] If provided, the callback will be called after the tracking event
 */
MixpanelPeople.prototype.increment = addOptOutCheckMixpanelPeople(function(prop, by, callback) {
    var data = {};
    var $add = {};
    if (_.isObject(prop)) {
        _.each(prop, function(v, k) {
            if (!this._is_reserved_property(k)) {
                if (isNaN(parseFloat(v))) {
                    console.error('Invalid increment value passed to mixpanel.people.increment - must be a number');
                    return;
                } else {
                    $add[k] = v;
                }
            }
        }, this);
        callback = by;
    } else {
        // convenience: mixpanel.people.increment('property'); will
        // increment 'property' by 1
        if (_.isUndefined(by)) {
            by = 1;
        }
        $add[prop] = by;
    }
    data[ADD_ACTION] = $add;

    return this._send_request(data, callback);
});

/*
 * Append a value to a list-valued people analytics property.
 *
 * ### Usage:
 *
 *     // append a value to a list, creating it if needed
 *     mixpanel.people.append('pages_visited', 'homepage');
 *
 *     // like mixpanel.people.set(), you can append multiple
 *     // properties at once:
 *     mixpanel.people.append({
 *         list1: 'bob',
 *         list2: 123
 *     });
 *
 * @param {Object|String} list_name If a string, this is the name of the property. If an object, this is an associative array of names and values.
 * @param {*} [value] value An item to append to the list
 * @param {Function} [callback] If provided, the callback will be called after the tracking event
 */
MixpanelPeople.prototype.append = addOptOutCheckMixpanelPeople(function(list_name, value, callback) {
    if (_.isObject(list_name)) {
        callback = value;
    }
    var data = this.append_action(list_name, value);
    return this._send_request(data, callback);
});

/*
 * Remove a value from a list-valued people analytics property.
 *
 * ### Usage:
 *
 *     mixpanel.people.remove('School', 'UCB');
 *
 * @param {Object|String} list_name If a string, this is the name of the property. If an object, this is an associative array of names and values.
 * @param {*} [value] value Item to remove from the list
 * @param {Function} [callback] If provided, the callback will be called after the tracking event
 */
MixpanelPeople.prototype.remove = addOptOutCheckMixpanelPeople(function(list_name, value, callback) {
    if (_.isObject(list_name)) {
        callback = value;
    }
    var data = this.remove_action(list_name, value);
    return this._send_request(data, callback);
});

/*
 * Merge a given list with a list-valued people analytics property,
 * excluding duplicate values.
 *
 * ### Usage:
 *
 *     // merge a value to a list, creating it if needed
 *     mixpanel.people.union('pages_visited', 'homepage');
 *
 *     // like mixpanel.people.set(), you can append multiple
 *     // properties at once:
 *     mixpanel.people.union({
 *         list1: 'bob',
 *         list2: 123
 *     });
 *
 *     // like mixpanel.people.append(), you can append multiple
 *     // values to the same list:
 *     mixpanel.people.union({
 *         list1: ['bob', 'billy']
 *     });
 *
 * @param {Object|String} list_name If a string, this is the name of the property. If an object, this is an associative array of names and values.
 * @param {*} [value] Value / values to merge with the given property
 * @param {Function} [callback] If provided, the callback will be called after the tracking event
 */
MixpanelPeople.prototype.union = addOptOutCheckMixpanelPeople(function(list_name, values, callback) {
    if (_.isObject(list_name)) {
        callback = values;
    }
    var data = this.union_action(list_name, values);
    return this._send_request(data, callback);
});

/*
 * Record that you have charged the current user a certain amount
 * of money. Charges recorded with track_charge() will appear in the
 * Mixpanel revenue report.
 *
 * ### Usage:
 *
 *     // charge a user $50
 *     mixpanel.people.track_charge(50);
 *
 *     // charge a user $30.50 on the 2nd of january
 *     mixpanel.people.track_charge(30.50, {
 *         '$time': new Date('jan 1 2012')
 *     });
 *
 * @param {Number} amount The amount of money charged to the current user
 * @param {Object} [properties] An associative array of properties associated with the charge
 * @param {Function} [callback] If provided, the callback will be called when the server responds
 */
MixpanelPeople.prototype.track_charge = addOptOutCheckMixpanelPeople(function(amount, properties, callback) {
    if (!_.isNumber(amount)) {
        amount = parseFloat(amount);
        if (isNaN(amount)) {
            console.error('Invalid value passed to mixpanel.people.track_charge - must be a number');
            return;
        }
    }

    return this.append('$transactions', _.extend({
        '$amount': amount
    }, properties), callback);
});

/*
 * Permanently clear all revenue report transactions from the
 * current user's people analytics profile.
 *
 * ### Usage:
 *
 *     mixpanel.people.clear_charges();
 *
 * @param {Function} [callback] If provided, the callback will be called after the tracking event
 */
MixpanelPeople.prototype.clear_charges = function(callback) {
    return this.set('$transactions', [], callback);
};

/*
 * Permanently deletes the current people analytics profile from
 * Mixpanel (using the current distinct_id).
 *
 * ### Usage:
 *
 *     // remove the all data you have stored about the current user
 *     mixpanel.people.delete_user();
 *
 */
MixpanelPeople.prototype.delete_user = function() {
    if (!this._identify_called()) {
        console.error('mixpanel.people.delete_user() requires you to call identify() first');
        return;
    }
    var data = {'$delete': this._mixpanel.get_distinct_id()};
    return this._send_request(data);
};

MixpanelPeople.prototype.toString = function() {
    return this._mixpanel.toString() + '.people';
};

MixpanelPeople.prototype._send_request = function(data, callback) {
    data['$token'] = this._get_config('token');
    data['$distinct_id'] = this._mixpanel.get_distinct_id();
    var device_id = this._mixpanel.get_property('$device_id');
    var user_id = this._mixpanel.get_property('$user_id');
    var had_persisted_distinct_id = this._mixpanel.get_property('$had_persisted_distinct_id');
    if (device_id) {
        data['$device_id'] = device_id;
    }
    if (user_id) {
        data['$user_id'] = user_id;
    }
    if (had_persisted_distinct_id) {
        data['$had_persisted_distinct_id'] = had_persisted_distinct_id;
    }

    var date_encoded_data = _.encodeDates(data);
    var truncated_data    = _.truncate(date_encoded_data, 255);
    var json_data         = _.JSONEncode(date_encoded_data);
    var encoded_data      = _.base64Encode(json_data);

    if (!this._identify_called()) {
        this._enqueue(data);
        if (!_.isUndefined(callback)) {
            if (this._get_config('verbose')) {
                callback({status: -1, error: null});
            } else {
                callback(-1);
            }
        }
        return truncated_data;
    }

    console.log('MIXPANEL PEOPLE REQUEST:');
    console.log(truncated_data);

    this._mixpanel._send_request(
        this._get_config('api_host') + '/engage/',
        {'data': encoded_data},
        this._mixpanel._prepare_callback(callback, truncated_data)
    );

    return truncated_data;
};

MixpanelPeople.prototype._get_config = function(conf_var) {
    return this._mixpanel.get_config(conf_var);
};

MixpanelPeople.prototype._identify_called = function() {
    return this._mixpanel._flags.identify_called === true;
};

// Queue up engage operations if identify hasn't been called yet.
MixpanelPeople.prototype._enqueue = function(data) {
    if (SET_ACTION in data) {
        this._mixpanel['persistence']._add_to_people_queue(SET_ACTION, data);
    } else if (SET_ONCE_ACTION in data) {
        this._mixpanel['persistence']._add_to_people_queue(SET_ONCE_ACTION, data);
    } else if (UNSET_ACTION in data) {
        this._mixpanel['persistence']._add_to_people_queue(UNSET_ACTION, data);
    } else if (ADD_ACTION in data) {
        this._mixpanel['persistence']._add_to_people_queue(ADD_ACTION, data);
    } else if (APPEND_ACTION in data) {
        this._mixpanel['persistence']._add_to_people_queue(APPEND_ACTION, data);
    } else if (REMOVE_ACTION in data) {
        this._mixpanel['persistence']._add_to_people_queue(REMOVE_ACTION, data);
    } else if (UNION_ACTION in data) {
        this._mixpanel['persistence']._add_to_people_queue(UNION_ACTION, data);
    } else {
        console.error('Invalid call to _enqueue():', data);
    }
};

MixpanelPeople.prototype._flush_one_queue = function(action, action_method, callback, queue_to_params_fn) {
    var _this = this;
    var queued_data = _.extend({}, this._mixpanel['persistence']._get_queue(action));
    var action_params = queued_data;

    if (!_.isUndefined(queued_data) && _.isObject(queued_data) && !_.isEmptyObject(queued_data)) {
        _this._mixpanel['persistence']._pop_from_people_queue(action, queued_data);
        if (queue_to_params_fn) {
            action_params = queue_to_params_fn(queued_data);
        }
        action_method.call(_this, action_params, function(response, data) {
            // on bad response, we want to add it back to the queue
            if (response === 0) {
                _this._mixpanel['persistence']._add_to_people_queue(action, queued_data);
            }
            if (!_.isUndefined(callback)) {
                callback(response, data);
            }
        });
    }
};

// Flush queued engage operations - order does not matter,
// and there are network level race conditions anyway
MixpanelPeople.prototype._flush = function(
    _set_callback, _add_callback, _append_callback, _set_once_callback, _union_callback, _unset_callback, _remove_callback
) {
    var _this = this;
    var $append_queue = this._mixpanel['persistence']._get_queue(APPEND_ACTION);
    var $remove_queue = this._mixpanel['persistence']._get_queue(REMOVE_ACTION);

    this._flush_one_queue(SET_ACTION, this.set, _set_callback);
    this._flush_one_queue(SET_ONCE_ACTION, this.set_once, _set_once_callback);
    this._flush_one_queue(UNSET_ACTION, this.unset, _unset_callback, function(queue) { return _.keys(queue); });
    this._flush_one_queue(ADD_ACTION, this.increment, _add_callback);
    this._flush_one_queue(UNION_ACTION, this.union, _union_callback);

    // we have to fire off each $append individually since there is
    // no concat method server side
    if (!_.isUndefined($append_queue) && _.isArray($append_queue) && $append_queue.length) {
        var $append_item;
        var append_callback = function(response, data) {
            if (response === 0) {
                _this._mixpanel['persistence']._add_to_people_queue(APPEND_ACTION, $append_item);
            }
            if (!_.isUndefined(_append_callback)) {
                _append_callback(response, data);
            }
        };
        for (var i = $append_queue.length - 1; i >= 0; i--) {
            $append_item = $append_queue.pop();
            if (!_.isEmptyObject($append_item)) {
                _this.append($append_item, append_callback);
            }
        }
        // Save the shortened append queue
        _this._mixpanel['persistence'].save();
    }

    // same for $remove
    if (!_.isUndefined($remove_queue) && _.isArray($remove_queue) && $remove_queue.length) {
        var $remove_item;
        var remove_callback = function(response, data) {
            if (response === 0) {
                _this._mixpanel['persistence']._add_to_people_queue(REMOVE_ACTION, $remove_item);
            }
            if (!_.isUndefined(_remove_callback)) {
                _remove_callback(response, data);
            }
        };
        for (var j = $remove_queue.length - 1; j >= 0; j--) {
            $remove_item = $remove_queue.pop();
            if (!_.isEmptyObject($remove_item)) {
                _this.remove($remove_item, remove_callback);
            }
        }
        _this._mixpanel['persistence'].save();
    }
};

MixpanelPeople.prototype._is_reserved_property = function(prop) {
    return prop === '$distinct_id' || prop === '$token' || prop === '$device_id' || prop === '$user_id' || prop === '$had_persisted_distinct_id';
};


// Internal class for notification display
MixpanelLib._Notification = function(notif_data, mixpanel_instance) {
    _.bind_instance_methods(this);

    this.mixpanel    = mixpanel_instance;
    this.persistence = this.mixpanel['persistence'];
    this.protocol    = this.mixpanel.get_config('notification_protocol');
    this.cdn_host    = this.mixpanel.get_config('cdn');

    this.campaign_id = _.escapeHTML(notif_data['id']);
    this.message_id  = _.escapeHTML(notif_data['message_id']);

    this.body            = (_.escapeHTML(notif_data['body']) || '').replace(/\n/g, '<br/>');
    this.cta             = _.escapeHTML(notif_data['cta']) || 'Close';
    this.notif_type      = _.escapeHTML(notif_data['type']) || 'takeover';
    this.style           = _.escapeHTML(notif_data['style']) || 'light';
    this.title           = _.escapeHTML(notif_data['title']) || '';
    this.video_width     = MPNotif.VIDEO_WIDTH;
    this.video_height    = MPNotif.VIDEO_HEIGHT;

    // These fields are url-sanitized in the backend already.
    this.dest_url        = notif_data['cta_url'] || null;
    this.image_url       = notif_data['image_url'] || null;
    this.thumb_image_url = notif_data['thumb_image_url'] || null;
    this.video_url       = notif_data['video_url'] || null;

    if (this.thumb_image_url && this.thumb_image_url.indexOf('//') === 0) {
        this.thumb_image_url = this.thumb_image_url.replace('//', this.protocol);
    }

    this.clickthrough = true;
    if (!this.dest_url) {
        this.dest_url = '#dismiss';
        this.clickthrough = false;
    }

    this.mini = this.notif_type === 'mini';
    if (!this.mini) {
        this.notif_type = 'takeover';
    }
    this.notif_width = !this.mini ? MPNotif.NOTIF_WIDTH : MPNotif.NOTIF_WIDTH_MINI;

    this._set_client_config();
    this.imgs_to_preload = this._init_image_html();
    this._init_video();
};

MPNotif = MixpanelLib._Notification;

MPNotif.ANIM_TIME         = 200;
MPNotif.MARKUP_PREFIX     = 'mixpanel-notification';
MPNotif.BG_OPACITY        = 0.6;
MPNotif.NOTIF_TOP         = 25;
MPNotif.NOTIF_START_TOP   = 200;
MPNotif.NOTIF_WIDTH       = 388;
MPNotif.NOTIF_WIDTH_MINI  = 420;
MPNotif.NOTIF_HEIGHT_MINI = 85;
MPNotif.THUMB_BORDER_SIZE = 5;
MPNotif.THUMB_IMG_SIZE    = 60;
MPNotif.THUMB_OFFSET      = Math.round(MPNotif.THUMB_IMG_SIZE / 2);
MPNotif.VIDEO_WIDTH       = 595;
MPNotif.VIDEO_HEIGHT      = 334;

MPNotif.prototype.show = function() {
    var self = this;
    this._set_client_config();

    // don't display until HTML body exists
    if (!this.body_el) {
        setTimeout(function() { self.show(); }, 300);
        return;
    }

    this._init_styles();
    this._init_notification_el();

    // wait for any images to load before showing notification
    this._preload_images(this._attach_and_animate);
};

MPNotif.prototype.dismiss = _.safewrap(function() {
    if (!this.marked_as_shown) {
        // unexpected condition: user interacted with notif even though we didn't consider it
        // visible (see _mark_as_shown()); send tracking signals to mark delivery
        this._mark_delivery({'invisible': true});
    }

    var exiting_el = this.showing_video ? this._get_el('video') : this._get_notification_display_el();
    if (this.use_transitions) {
        this._remove_class('bg', 'visible');
        this._add_class(exiting_el, 'exiting');
        setTimeout(this._remove_notification_el, MPNotif.ANIM_TIME);
    } else {
        var notif_attr, notif_start, notif_goal;
        if (this.mini) {
            notif_attr  = 'right';
            notif_start = 20;
            notif_goal  = -100;
        } else {
            notif_attr  = 'top';
            notif_start = MPNotif.NOTIF_TOP;
            notif_goal  = MPNotif.NOTIF_START_TOP + MPNotif.NOTIF_TOP;
        }
        this._animate_els([
            {
                el:    this._get_el('bg'),
                attr:  'opacity',
                start: MPNotif.BG_OPACITY,
                goal:  0.0
            },
            {
                el:    exiting_el,
                attr:  'opacity',
                start: 1.0,
                goal:  0.0
            },
            {
                el:    exiting_el,
                attr:  notif_attr,
                start: notif_start,
                goal:  notif_goal
            }
        ], MPNotif.ANIM_TIME, this._remove_notification_el);
    }
});

MPNotif.prototype._add_class = _.safewrap(function(el, class_name) {
    class_name = MPNotif.MARKUP_PREFIX + '-' + class_name;
    if (typeof el === 'string') {
        el = this._get_el(el);
    }
    if (!el.className) {
        el.className = class_name;
    } else if (!~(' ' + el.className + ' ').indexOf(' ' + class_name + ' ')) {
        el.className += ' ' + class_name;
    }
});
MPNotif.prototype._remove_class = _.safewrap(function(el, class_name) {
    class_name = MPNotif.MARKUP_PREFIX + '-' + class_name;
    if (typeof el === 'string') {
        el = this._get_el(el);
    }
    if (el.className) {
        el.className = (' ' + el.className + ' ')
                .replace(' ' + class_name + ' ', '')
                .replace(/^[\s\xA0]+/, '')
                .replace(/[\s\xA0]+$/, '');
    }
});

MPNotif.prototype._animate_els = _.safewrap(function(anims, mss, done_cb, start_time) {
    var self = this,
        in_progress = false,
        ai, anim,
        cur_time = 1 * new Date(), time_diff;

    start_time = start_time || cur_time;
    time_diff = cur_time - start_time;

    for (ai = 0; ai < anims.length; ai++) {
        anim = anims[ai];
        if (typeof anim.val === 'undefined') {
            anim.val = anim.start;
        }
        if (anim.val !== anim.goal) {
            in_progress = true;
            var anim_diff = anim.goal - anim.start,
                anim_dir = anim.goal >= anim.start ? 1 : -1;
            anim.val = anim.start + anim_diff * time_diff / mss;
            if (anim.attr !== 'opacity') {
                anim.val = Math.round(anim.val);
            }
            if ((anim_dir > 0 && anim.val >= anim.goal) || (anim_dir < 0 && anim.val <= anim.goal)) {
                anim.val = anim.goal;
            }
        }
    }
    if (!in_progress) {
        if (done_cb) {
            done_cb();
        }
        return;
    }

    for (ai = 0; ai < anims.length; ai++) {
        anim = anims[ai];
        if (anim.el) {
            var suffix = anim.attr === 'opacity' ? '' : 'px';
            anim.el.style[anim.attr] = String(anim.val) + suffix;
        }
    }
    setTimeout(function() { self._animate_els(anims, mss, done_cb, start_time); }, 10);
});

MPNotif.prototype._attach_and_animate = _.safewrap(function() {
    var self = this;

    // no possibility to double-display
    if (this.shown || this._get_shown_campaigns()[this.campaign_id]) {
        return;
    }
    this.shown = true;

    this.body_el.appendChild(this.notification_el);
    setTimeout(function() {
        var notif_el = self._get_notification_display_el();
        if (self.use_transitions) {
            if (!self.mini) {
                self._add_class('bg', 'visible');
            }
            self._add_class(notif_el, 'visible');
            self._mark_as_shown();
        } else {
            var notif_attr, notif_start, notif_goal;
            if (self.mini) {
                notif_attr  = 'right';
                notif_start = -100;
                notif_goal  = 20;
            } else {
                notif_attr  = 'top';
                notif_start = MPNotif.NOTIF_START_TOP + MPNotif.NOTIF_TOP;
                notif_goal  = MPNotif.NOTIF_TOP;
            }
            self._animate_els([
                {
                    el:    self._get_el('bg'),
                    attr:  'opacity',
                    start: 0.0,
                    goal:  MPNotif.BG_OPACITY
                },
                {
                    el:    notif_el,
                    attr:  'opacity',
                    start: 0.0,
                    goal:  1.0
                },
                {
                    el:    notif_el,
                    attr:  notif_attr,
                    start: notif_start,
                    goal:  notif_goal
                }
            ], MPNotif.ANIM_TIME, self._mark_as_shown);
        }
    }, 100);
    _.register_event(self._get_el('cancel'), 'click', function(e) {
        e.preventDefault();
        self.dismiss();
    });
    var click_el = self._get_el('button') ||
                       self._get_el('mini-content');
    _.register_event(click_el, 'click', function(e) {
        e.preventDefault();
        if (self.show_video) {
            self._track_event('$campaign_open', {'$resource_type': 'video'});
            self._switch_to_video();
        } else {
            self.dismiss();
            if (self.clickthrough) {
                self._track_event('$campaign_open', {'$resource_type': 'link'}, function() {
                    if(self.mixpanel.get_config('message_link_new_window')){
                        window.open(self.dest_url);
                    } else {
                        window.location.href = self.dest_url;
                    }
                });
            }
        }
    });
});

MPNotif.prototype._get_el = function(id) {
    return document.getElementById(MPNotif.MARKUP_PREFIX + '-' + id);
};

MPNotif.prototype._get_notification_display_el = function() {
    return this._get_el(this.notif_type);
};

MPNotif.prototype._get_shown_campaigns = function() {
    return this.persistence['props'][CAMPAIGN_IDS_KEY] || (this.persistence['props'][CAMPAIGN_IDS_KEY] = {});
};

MPNotif.prototype._browser_lte = function(browser, version) {
    return this.browser_versions[browser] && this.browser_versions[browser] <= version;
};

MPNotif.prototype._init_image_html = function() {
    var imgs_to_preload = [];

    if (!this.mini) {
        if (this.image_url) {
            imgs_to_preload.push(this.image_url);
            this.img_html = '<img id="img" src="' + this.image_url + '"/>';
        } else {
            this.img_html = '';
        }
        if (this.thumb_image_url) {
            imgs_to_preload.push(this.thumb_image_url);
            this.thumb_img_html =
                    '<div id="thumbborder-wrapper"><div id="thumbborder"></div></div>' +
                    '<img id="thumbnail"' +
                        ' src="' + this.thumb_image_url + '"' +
                        ' width="' + MPNotif.THUMB_IMG_SIZE + '"' +
                        ' height="' + MPNotif.THUMB_IMG_SIZE + '"' +
                    '/>' +
                    '<div id="thumbspacer"></div>';
        } else {
            this.thumb_img_html = '';
        }
    } else {
        this.thumb_image_url = this.thumb_image_url || (this.cdn_host + '/site_media/images/icons/notifications/mini-news-dark.png');
        imgs_to_preload.push(this.thumb_image_url);
    }

    return imgs_to_preload;
};

MPNotif.prototype._init_notification_el = function() {
    var notification_html = '';
    var video_src         = '';
    var video_html        = '';
    var cancel_html       = '<div id="cancel">' +
                                    '<div id="cancel-icon"></div>' +
                                '</div>';

    this.notification_el = document.createElement('div');
    this.notification_el.id = MPNotif.MARKUP_PREFIX + '-wrapper';
    if (!this.mini) {
        // TAKEOVER notification
        var close_html  = (this.clickthrough || this.show_video) ? '' : '<div id="button-close"></div>',
            play_html   = this.show_video ? '<div id="button-play"></div>' : '';
        if (this._browser_lte('ie', 7)) {
            close_html = '';
            play_html = '';
        }
        notification_html =
                '<div id="takeover">' +
                    this.thumb_img_html +
                    '<div id="mainbox">' +
                        cancel_html +
                        '<div id="content">' +
                            this.img_html +
                            '<div id="title">' + this.title + '</div>' +
                            '<div id="body">' + this.body + '</div>' +
                            '<div id="tagline">' +
                                '<a href="http://mixpanel.com?from=inapp" target="_blank">POWERED BY MIXPANEL</a>' +
                            '</div>' +
                        '</div>' +
                        '<div id="button">' +
                            close_html +
                            '<a id="button-link" href="' + this.dest_url + '">' + this.cta + '</a>' +
                            play_html +
                        '</div>' +
                    '</div>' +
                '</div>';
    } else {
        // MINI notification
        notification_html =
                '<div id="mini">' +
                    '<div id="mainbox">' +
                        cancel_html +
                        '<div id="mini-content">' +
                            '<div id="mini-icon">' +
                                '<div id="mini-icon-img"></div>' +
                            '</div>' +
                            '<div id="body">' +
                                '<div id="body-text"><div>' + this.body + '</div></div>' +
                            '</div>' +
                        '</div>' +
                    '</div>' +
                    '<div id="mini-border"></div>' +
                '</div>';
    }
    if (this.youtube_video) {
        video_src = this.protocol + 'www.youtube.com/embed/' + this.youtube_video +
                '?wmode=transparent&showinfo=0&modestbranding=0&rel=0&autoplay=1&loop=0&vq=hd1080';
        if (this.yt_custom) {
            video_src += '&enablejsapi=1&html5=1&controls=0';
            video_html =
                    '<div id="video-controls">' +
                        '<div id="video-progress" class="video-progress-el">' +
                            '<div id="video-progress-total" class="video-progress-el"></div>' +
                            '<div id="video-elapsed" class="video-progress-el"></div>' +
                        '</div>' +
                        '<div id="video-time" class="video-progress-el"></div>' +
                    '</div>';
        }
    } else if (this.vimeo_video) {
        video_src = this.protocol + 'player.vimeo.com/video/' + this.vimeo_video + '?autoplay=1&title=0&byline=0&portrait=0';
    }
    if (this.show_video) {
        this.video_iframe =
                '<iframe id="' + MPNotif.MARKUP_PREFIX + '-video-frame" ' +
                    'width="' + this.video_width + '" height="' + this.video_height + '" ' +
                    ' src="' + video_src + '"' +
                    ' frameborder="0" webkitallowfullscreen mozallowfullscreen allowfullscreen="1" scrolling="no"' +
                '></iframe>';
        video_html =
                '<div id="video-' + (this.flip_animate ? '' : 'no') + 'flip">' +
                    '<div id="video">' +
                        '<div id="video-holder"></div>' +
                        video_html +
                    '</div>' +
                '</div>';
    }
    var main_html = video_html + notification_html;
    if (this.flip_animate) {
        main_html =
                (this.mini ? notification_html : '') +
                '<div id="flipcontainer"><div id="flipper">' +
                    (this.mini ? video_html : main_html) +
                '</div></div>';
    }

    this.notification_el.innerHTML =
            ('<div id="overlay" class="' + this.notif_type + '">' +
                '<div id="campaignid-' + this.campaign_id + '">' +
                    '<div id="bgwrapper">' +
                        '<div id="bg"></div>' +
                        main_html +
                    '</div>' +
                '</div>' +
            '</div>')
            .replace(/class=\"/g, 'class="' + MPNotif.MARKUP_PREFIX + '-')
            .replace(/id=\"/g, 'id="' + MPNotif.MARKUP_PREFIX + '-');
};

MPNotif.prototype._init_styles = function() {
    if (this.style === 'dark') {
        this.style_vals = {
            bg:             '#1d1f25',
            bg_actions:     '#282b32',
            bg_hover:       '#3a4147',
            bg_light:       '#4a5157',
            border_gray:    '#32353c',
            cancel_opacity: '0.4',
            mini_hover:     '#2a3137',
            text_title:     '#fff',
            text_main:      '#9498a3',
            text_tagline:   '#464851',
            text_hover:     '#ddd'
        };
    } else {
        this.style_vals = {
            bg:             '#fff',
            bg_actions:     '#e7eaee',
            bg_hover:       '#eceff3',
            bg_light:       '#f5f5f5',
            border_gray:    '#e4ecf2',
            cancel_opacity: '1.0',
            mini_hover:     '#fafafa',
            text_title:     '#5c6578',
            text_main:      '#8b949b',
            text_tagline:   '#ced9e6',
            text_hover:     '#7c8598'
        };
    }
    var shadow = '0px 0px 35px 0px rgba(45, 49, 56, 0.7)',
        video_shadow = shadow,
        mini_shadow = shadow,
        thumb_total_size = MPNotif.THUMB_IMG_SIZE + MPNotif.THUMB_BORDER_SIZE * 2,
        anim_seconds = (MPNotif.ANIM_TIME / 1000) + 's';
    if (this.mini) {
        shadow = 'none';
    }

    // don't display on small viewports
    var notif_media_queries = {},
        min_width = MPNotif.NOTIF_WIDTH_MINI + 20;
    notif_media_queries['@media only screen and (max-width: ' + (min_width - 1) + 'px)'] = {
        '#overlay': {
            'display': 'none'
        }
    };
    var notif_styles = {
        '.flipped': {
            'transform': 'rotateY(180deg)'
        },
        '#overlay': {
            'position': 'fixed',
            'top': '0',
            'left': '0',
            'width': '100%',
            'height': '100%',
            'overflow': 'auto',
            'text-align': 'center',
            'z-index': '10000',
            'font-family': '"Helvetica", "Arial", sans-serif',
            '-webkit-font-smoothing': 'antialiased',
            '-moz-osx-font-smoothing': 'grayscale'
        },
        '#overlay.mini': {
            'height': '0',
            'overflow': 'visible'
        },
        '#overlay a': {
            'width': 'initial',
            'padding': '0',
            'text-decoration': 'none',
            'text-transform': 'none',
            'color': 'inherit'
        },
        '#bgwrapper': {
            'position': 'relative',
            'width': '100%',
            'height': '100%'
        },
        '#bg': {
            'position': 'fixed',
            'top': '0',
            'left': '0',
            'width': '100%',
            'height': '100%',
            'min-width': this.doc_width * 4 + 'px',
            'min-height': this.doc_height * 4 + 'px',
            'background-color': 'black',
            'opacity': '0.0',
            '-ms-filter': 'progid:DXImageTransform.Microsoft.Alpha(Opacity=60)', // IE8
            'filter': 'alpha(opacity=60)', // IE5-7
            'transition': 'opacity ' + anim_seconds
        },
        '#bg.visible': {
            'opacity': MPNotif.BG_OPACITY
        },
        '.mini #bg': {
            'width': '0',
            'height': '0',
            'min-width': '0'
        },
        '#flipcontainer': {
            'perspective': '1000px',
            'position': 'absolute',
            'width': '100%'
        },
        '#flipper': {
            'position': 'relative',
            'transform-style': 'preserve-3d',
            'transition': '0.3s'
        },
        '#takeover': {
            'position': 'absolute',
            'left': '50%',
            'width': MPNotif.NOTIF_WIDTH + 'px',
            'margin-left': Math.round(-MPNotif.NOTIF_WIDTH / 2) + 'px',
            'backface-visibility': 'hidden',
            'transform': 'rotateY(0deg)',
            'opacity': '0.0',
            'top': MPNotif.NOTIF_START_TOP + 'px',
            'transition': 'opacity ' + anim_seconds + ', top ' + anim_seconds
        },
        '#takeover.visible': {
            'opacity': '1.0',
            'top': MPNotif.NOTIF_TOP + 'px'
        },
        '#takeover.exiting': {
            'opacity': '0.0',
            'top': MPNotif.NOTIF_START_TOP + 'px'
        },
        '#thumbspacer': {
            'height': MPNotif.THUMB_OFFSET + 'px'
        },
        '#thumbborder-wrapper': {
            'position': 'absolute',
            'top': (-MPNotif.THUMB_BORDER_SIZE) + 'px',
            'left': (MPNotif.NOTIF_WIDTH / 2 - MPNotif.THUMB_OFFSET - MPNotif.THUMB_BORDER_SIZE) + 'px',
            'width': thumb_total_size + 'px',
            'height': (thumb_total_size / 2) + 'px',
            'overflow': 'hidden'
        },
        '#thumbborder': {
            'position': 'absolute',
            'width': thumb_total_size + 'px',
            'height': thumb_total_size + 'px',
            'border-radius': thumb_total_size + 'px',
            'background-color': this.style_vals.bg_actions,
            'opacity': '0.5'
        },
        '#thumbnail': {
            'position': 'absolute',
            'top': '0px',
            'left': (MPNotif.NOTIF_WIDTH / 2 - MPNotif.THUMB_OFFSET) + 'px',
            'width': MPNotif.THUMB_IMG_SIZE + 'px',
            'height': MPNotif.THUMB_IMG_SIZE + 'px',
            'overflow': 'hidden',
            'z-index': '100',
            'border-radius': MPNotif.THUMB_IMG_SIZE + 'px'
        },
        '#mini': {
            'position': 'absolute',
            'right': '20px',
            'top': MPNotif.NOTIF_TOP + 'px',
            'width': this.notif_width + 'px',
            'height': MPNotif.NOTIF_HEIGHT_MINI * 2 + 'px',
            'margin-top': 20 - MPNotif.NOTIF_HEIGHT_MINI + 'px',
            'backface-visibility': 'hidden',
            'opacity': '0.0',
            'transform': 'rotateX(90deg)',
            'transition': 'opacity 0.3s, transform 0.3s, right 0.3s'
        },
        '#mini.visible': {
            'opacity': '1.0',
            'transform': 'rotateX(0deg)'
        },
        '#mini.exiting': {
            'opacity': '0.0',
            'right': '-150px'
        },
        '#mainbox': {
            'border-radius': '4px',
            'box-shadow': shadow,
            'text-align': 'center',
            'background-color': this.style_vals.bg,
            'font-size': '14px',
            'color': this.style_vals.text_main
        },
        '#mini #mainbox': {
            'height': MPNotif.NOTIF_HEIGHT_MINI + 'px',
            'margin-top': MPNotif.NOTIF_HEIGHT_MINI + 'px',
            'border-radius': '3px',
            'transition': 'background-color ' + anim_seconds
        },
        '#mini-border': {
            'height': (MPNotif.NOTIF_HEIGHT_MINI + 6) + 'px',
            'width': (MPNotif.NOTIF_WIDTH_MINI + 6) + 'px',
            'position': 'absolute',
            'top': '-3px',
            'left': '-3px',
            'margin-top': MPNotif.NOTIF_HEIGHT_MINI + 'px',
            'border-radius': '6px',
            'opacity': '0.25',
            'background-color': '#fff',
            'z-index': '-1',
            'box-shadow': mini_shadow
        },
        '#mini-icon': {
            'position': 'relative',
            'display': 'inline-block',
            'width': '75px',
            'height': MPNotif.NOTIF_HEIGHT_MINI + 'px',
            'border-radius': '3px 0 0 3px',
            'background-color': this.style_vals.bg_actions,
            'background': 'linear-gradient(135deg, ' + this.style_vals.bg_light + ' 0%, ' + this.style_vals.bg_actions + ' 100%)',
            'transition': 'background-color ' + anim_seconds
        },
        '#mini:hover #mini-icon': {
            'background-color': this.style_vals.mini_hover
        },
        '#mini:hover #mainbox': {
            'background-color': this.style_vals.mini_hover
        },
        '#mini-icon-img': {
            'position': 'absolute',
            'background-image': 'url(' + this.thumb_image_url + ')',
            'width': '48px',
            'height': '48px',
            'top': '20px',
            'left': '12px'
        },
        '#content': {
            'padding': '30px 20px 0px 20px'
        },
        '#mini-content': {
            'text-align': 'left',
            'height': MPNotif.NOTIF_HEIGHT_MINI + 'px',
            'cursor': 'pointer'
        },
        '#img': {
            'width': '328px',
            'margin-top': '30px',
            'border-radius': '5px'
        },
        '#title': {
            'max-height': '600px',
            'overflow': 'hidden',
            'word-wrap': 'break-word',
            'padding': '25px 0px 20px 0px',
            'font-size': '19px',
            'font-weight': 'bold',
            'color': this.style_vals.text_title
        },
        '#body': {
            'max-height': '600px',
            'margin-bottom': '25px',
            'overflow': 'hidden',
            'word-wrap': 'break-word',
            'line-height': '21px',
            'font-size': '15px',
            'font-weight': 'normal',
            'text-align': 'left'
        },
        '#mini #body': {
            'display': 'inline-block',
            'max-width': '250px',
            'margin': '0 0 0 30px',
            'height': MPNotif.NOTIF_HEIGHT_MINI + 'px',
            'font-size': '16px',
            'letter-spacing': '0.8px',
            'color': this.style_vals.text_title
        },
        '#mini #body-text': {
            'display': 'table',
            'height': MPNotif.NOTIF_HEIGHT_MINI + 'px'
        },
        '#mini #body-text div': {
            'display': 'table-cell',
            'vertical-align': 'middle'
        },
        '#tagline': {
            'margin-bottom': '15px',
            'font-size': '10px',
            'font-weight': '600',
            'letter-spacing': '0.8px',
            'color': '#ccd7e0',
            'text-align': 'left'
        },
        '#tagline a': {
            'color': this.style_vals.text_tagline,
            'transition': 'color ' + anim_seconds
        },
        '#tagline a:hover': {
            'color': this.style_vals.text_hover
        },
        '#cancel': {
            'position': 'absolute',
            'right': '0',
            'width': '8px',
            'height': '8px',
            'padding': '10px',
            'border-radius': '20px',
            'margin': '12px 12px 0 0',
            'box-sizing': 'content-box',
            'cursor': 'pointer',
            'transition': 'background-color ' + anim_seconds
        },
        '#mini #cancel': {
            'margin': '7px 7px 0 0'
        },
        '#cancel-icon': {
            'width': '8px',
            'height': '8px',
            'overflow': 'hidden',
            'background-image': 'url(' + this.cdn_host + '/site_media/images/icons/notifications/cancel-x.png)',
            'opacity': this.style_vals.cancel_opacity
        },
        '#cancel:hover': {
            'background-color': this.style_vals.bg_hover
        },
        '#button': {
            'display': 'block',
            'height': '60px',
            'line-height': '60px',
            'text-align': 'center',
            'background-color': this.style_vals.bg_actions,
            'border-radius': '0 0 4px 4px',
            'overflow': 'hidden',
            'cursor': 'pointer',
            'transition': 'background-color ' + anim_seconds
        },
        '#button-close': {
            'display': 'inline-block',
            'width': '9px',
            'height': '60px',
            'margin-right': '8px',
            'vertical-align': 'top',
            'background-image': 'url(' + this.cdn_host + '/site_media/images/icons/notifications/close-x-' + this.style + '.png)',
            'background-repeat': 'no-repeat',
            'background-position': '0px 25px'
        },
        '#button-play': {
            'display': 'inline-block',
            'width': '30px',
            'height': '60px',
            'margin-left': '15px',
            'background-image': 'url(' + this.cdn_host + '/site_media/images/icons/notifications/play-' + this.style + '-small.png)',
            'background-repeat': 'no-repeat',
            'background-position': '0px 15px'
        },
        'a#button-link': {
            'display': 'inline-block',
            'vertical-align': 'top',
            'text-align': 'center',
            'font-size': '17px',
            'font-weight': 'bold',
            'overflow': 'hidden',
            'word-wrap': 'break-word',
            'color': this.style_vals.text_title,
            'transition': 'color ' + anim_seconds
        },
        '#button:hover': {
            'background-color': this.style_vals.bg_hover,
            'color': this.style_vals.text_hover
        },
        '#button:hover a': {
            'color': this.style_vals.text_hover
        },

        '#video-noflip': {
            'position': 'relative',
            'top': (-this.video_height * 2) + 'px'
        },
        '#video-flip': {
            'backface-visibility': 'hidden',
            'transform': 'rotateY(180deg)'
        },
        '#video': {
            'position': 'absolute',
            'width': (this.video_width - 1) + 'px',
            'height': this.video_height + 'px',
            'top': MPNotif.NOTIF_TOP + 'px',
            'margin-top': '100px',
            'left': '50%',
            'margin-left': Math.round(-this.video_width / 2) + 'px',
            'overflow': 'hidden',
            'border-radius': '5px',
            'box-shadow': video_shadow,
            'transform': 'translateZ(1px)', // webkit rendering bug http://stackoverflow.com/questions/18167981/clickable-link-area-unexpectedly-smaller-after-css-transform
            'transition': 'opacity ' + anim_seconds + ', top ' + anim_seconds
        },
        '#video.exiting': {
            'opacity': '0.0',
            'top': this.video_height + 'px'
        },
        '#video-holder': {
            'position': 'absolute',
            'width': (this.video_width - 1) + 'px',
            'height': this.video_height + 'px',
            'overflow': 'hidden',
            'border-radius': '5px'
        },
        '#video-frame': {
            'margin-left': '-1px',
            'width': this.video_width + 'px'
        },
        '#video-controls': {
            'opacity': '0',
            'transition': 'opacity 0.5s'
        },
        '#video:hover #video-controls': {
            'opacity': '1.0'
        },
        '#video .video-progress-el': {
            'position': 'absolute',
            'bottom': '0',
            'height': '25px',
            'border-radius': '0 0 0 5px'
        },
        '#video-progress': {
            'width': '90%'
        },
        '#video-progress-total': {
            'width': '100%',
            'background-color': this.style_vals.bg,
            'opacity': '0.7'
        },
        '#video-elapsed': {
            'width': '0',
            'background-color': '#6cb6f5',
            'opacity': '0.9'
        },
        '#video #video-time': {
            'width': '10%',
            'right': '0',
            'font-size': '11px',
            'line-height': '25px',
            'color': this.style_vals.text_main,
            'background-color': '#666',
            'border-radius': '0 0 5px 0'
        }
    };

    // IE hacks
    if (this._browser_lte('ie', 8)) {
        _.extend(notif_styles, {
            '* html #overlay': {
                'position': 'absolute'
            },
            '* html #bg': {
                'position': 'absolute'
            },
            'html, body': {
                'height': '100%'
            }
        });
    }
    if (this._browser_lte('ie', 7)) {
        _.extend(notif_styles, {
            '#mini #body': {
                'display': 'inline',
                'zoom': '1',
                'border': '1px solid ' + this.style_vals.bg_hover
            },
            '#mini #body-text': {
                'padding': '20px'
            },
            '#mini #mini-icon': {
                'display': 'none'
            }
        });
    }

    // add vendor-prefixed style rules
    var VENDOR_STYLES   = ['backface-visibility', 'border-radius', 'box-shadow', 'opacity',
                               'perspective', 'transform', 'transform-style', 'transition'],
        VENDOR_PREFIXES = ['khtml', 'moz', 'ms', 'o', 'webkit'];
    for (var selector in notif_styles) {
        for (var si = 0; si < VENDOR_STYLES.length; si++) {
            var prop = VENDOR_STYLES[si];
            if (prop in notif_styles[selector]) {
                var val = notif_styles[selector][prop];
                for (var pi = 0; pi < VENDOR_PREFIXES.length; pi++) {
                    notif_styles[selector]['-' + VENDOR_PREFIXES[pi] + '-' + prop] = val;
                }
            }
        }
    }

    var inject_styles = function(styles, media_queries) {
        var create_style_text = function(style_defs) {
            var st = '';
            for (var selector in style_defs) {
                var mp_selector = selector
                        .replace(/#/g, '#' + MPNotif.MARKUP_PREFIX + '-')
                        .replace(/\./g, '.' + MPNotif.MARKUP_PREFIX + '-');
                st += '\n' + mp_selector + ' {';
                var props = style_defs[selector];
                for (var k in props) {
                    st += k + ':' + props[k] + ';';
                }
                st += '}';
            }
            return st;
        };
        var create_media_query_text = function(mq_defs) {
            var mqt = '';
            for (var mq in mq_defs) {
                mqt += '\n' + mq + ' {' + create_style_text(mq_defs[mq]) + '\n}';
            }
            return mqt;
        };

        var style_text = create_style_text(styles) + create_media_query_text(media_queries),
            head_el = document.head || document.getElementsByTagName('head')[0] || document.documentElement,
            style_el = document.createElement('style');
        head_el.appendChild(style_el);
        style_el.setAttribute('type', 'text/css');
        if (style_el.styleSheet) { // IE
            style_el.styleSheet.cssText = style_text;
        } else {
            style_el.textContent = style_text;
        }
    };
    inject_styles(notif_styles, notif_media_queries);
};

MPNotif.prototype._init_video = _.safewrap(function() {
    if (!this.video_url) {
        return;
    }
    var self = this;

    // Youtube iframe API compatibility
    self.yt_custom = 'postMessage' in window;

    self.dest_url = self.video_url;
    var youtube_match = self.video_url.match(
                // http://stackoverflow.com/questions/2936467/parse-youtube-video-id-using-preg-match
                /(?:youtube(?:-nocookie)?\.com\/(?:[^\/]+\/.+\/|(?:v|e(?:mbed)?)\/|.*[?&]v=)|youtu\.be\/)([^"&?\/ ]{11})/i
            ),
        vimeo_match = self.video_url.match(
                /vimeo\.com\/.*?(\d+)/i
            );
    if (youtube_match) {
        self.show_video = true;
        self.youtube_video = youtube_match[1];

        if (self.yt_custom) {
            window['onYouTubeIframeAPIReady'] = function() {
                if (self._get_el('video-frame')) {
                    self._yt_video_ready();
                }
            };

            // load Youtube iframe API; see https://developers.google.com/youtube/iframe_api_reference
            var tag = document.createElement('script');
            tag.src = self.protocol + 'www.youtube.com/iframe_api';
            var firstScriptTag = document.getElementsByTagName('script')[0];
            firstScriptTag.parentNode.insertBefore(tag, firstScriptTag);
        }
    } else if (vimeo_match) {
        self.show_video = true;
        self.vimeo_video = vimeo_match[1];
    }

    // IE <= 7, FF <= 3: fall through to video link rather than embedded player
    if (self._browser_lte('ie', 7) || self._browser_lte('firefox', 3)) {
        self.show_video = false;
        self.clickthrough = true;
    }
});

MPNotif.prototype._mark_as_shown = _.safewrap(function() {
    // click on background to dismiss
    var self = this;
    _.register_event(self._get_el('bg'), 'click', function() {
        self.dismiss();
    });

    var get_style = function(el, style_name) {
        var styles = {};
        if (document.defaultView && document.defaultView.getComputedStyle) {
            styles = document.defaultView.getComputedStyle(el, null); // FF3 requires both args
        } else if (el.currentStyle) { // IE
            styles = el.currentStyle;
        }
        return styles[style_name];
    };

    if (this.campaign_id) {
        var notif_el = this._get_el('overlay');
        if (notif_el && get_style(notif_el, 'visibility') !== 'hidden' && get_style(notif_el, 'display') !== 'none') {
            this._mark_delivery();
        }
    }
});

MPNotif.prototype._mark_delivery = _.safewrap(function(extra_props) {
    if (!this.marked_as_shown) {
        this.marked_as_shown = true;

        if (this.campaign_id) {
            // mark notification shown (local cache)
            this._get_shown_campaigns()[this.campaign_id] = 1 * new Date();
            this.persistence.save();
        }

        // track delivery
        this._track_event('$campaign_delivery', extra_props);

        // mark notification shown (mixpanel property)
        this.mixpanel['people']['append']({
            '$campaigns': this.campaign_id,
            '$notifications': {
                'campaign_id': this.campaign_id,
                'message_id':  this.message_id,
                'type':        'web',
                'time':        new Date()
            }
        });
    }
});

MPNotif.prototype._preload_images = function(all_loaded_cb) {
    var self = this;
    if (this.imgs_to_preload.length === 0) {
        all_loaded_cb();
        return;
    }

    var preloaded_imgs = 0;
    var img_objs = [];
    var onload = function() {
        preloaded_imgs++;
        if (preloaded_imgs === self.imgs_to_preload.length && all_loaded_cb) {
            all_loaded_cb();
            all_loaded_cb = null;
        }
    };
    for (var i = 0; i < this.imgs_to_preload.length; i++) {
        var img = new Image();
        img.onload = onload;
        img.src = this.imgs_to_preload[i];
        if (img.complete) {
            onload();
        }
        img_objs.push(img);
    }

    // IE6/7 doesn't fire onload reliably
    if (this._browser_lte('ie', 7)) {
        setTimeout(function() {
            var imgs_loaded = true;
            for (i = 0; i < img_objs.length; i++) {
                if (!img_objs[i].complete) {
                    imgs_loaded = false;
                }
            }
            if (imgs_loaded && all_loaded_cb) {
                all_loaded_cb();
                all_loaded_cb = null;
            }
        }, 500);
    }
};

MPNotif.prototype._remove_notification_el = _.safewrap(function() {
    window.clearInterval(this._video_progress_checker);
    this.notification_el.style.visibility = 'hidden';
    this.body_el.removeChild(this.notification_el);
});

MPNotif.prototype._set_client_config = function() {
    var get_browser_version = function(browser_ex) {
        var match = navigator.userAgent.match(browser_ex);
        return match && match[1];
    };
    this.browser_versions = {};
    this.browser_versions['chrome']  = get_browser_version(/Chrome\/(\d+)/);
    this.browser_versions['firefox'] = get_browser_version(/Firefox\/(\d+)/);
    this.browser_versions['ie']      = get_browser_version(/MSIE (\d+).+/);
    if (!this.browser_versions['ie'] && !(window.ActiveXObject) && 'ActiveXObject' in window) {
        this.browser_versions['ie'] = 11;
    }

    this.body_el = document.body || document.getElementsByTagName('body')[0];
    if (this.body_el) {
        this.doc_width = Math.max(
                this.body_el.scrollWidth, document.documentElement.scrollWidth,
                this.body_el.offsetWidth, document.documentElement.offsetWidth,
                this.body_el.clientWidth, document.documentElement.clientWidth
            );
        this.doc_height = Math.max(
                this.body_el.scrollHeight, document.documentElement.scrollHeight,
                this.body_el.offsetHeight, document.documentElement.offsetHeight,
                this.body_el.clientHeight, document.documentElement.clientHeight
            );
    }

    // detect CSS compatibility
    var ie_ver = this.browser_versions['ie'];
    var sample_styles = document.createElement('div').style,
        is_css_compatible = function(rule) {
            if (rule in sample_styles) {
                return true;
            }
            if (!ie_ver) {
                rule = rule[0].toUpperCase() + rule.slice(1);
                var props = ['O' + rule, 'Webkit' + rule, 'Moz' + rule];
                for (var i = 0; i < props.length; i++) {
                    if (props[i] in sample_styles) {
                        return true;
                    }
                }
            }
            return false;
        };
    this.use_transitions = this.body_el &&
        is_css_compatible('transition') &&
        is_css_compatible('transform');
    this.flip_animate = (this.browser_versions['chrome'] >= 33 || this.browser_versions['firefox'] >= 15) &&
        this.body_el &&
        is_css_compatible('backfaceVisibility') &&
        is_css_compatible('perspective') &&
        is_css_compatible('transform');
};

MPNotif.prototype._switch_to_video = _.safewrap(function() {
    var self = this,
        anims = [
            {
                el:    self._get_notification_display_el(),
                attr:  'opacity',
                start: 1.0,
                goal:  0.0
            },
            {
                el:    self._get_notification_display_el(),
                attr:  'top',
                start: MPNotif.NOTIF_TOP,
                goal:  -500
            },
            {
                el:    self._get_el('video-noflip'),
                attr:  'opacity',
                start: 0.0,
                goal:  1.0
            },
            {
                el:    self._get_el('video-noflip'),
                attr:  'top',
                start: -self.video_height * 2,
                goal:  0
            }
        ];

    if (self.mini) {
        var bg = self._get_el('bg'),
            overlay = self._get_el('overlay');
        bg.style.width = '100%';
        bg.style.height = '100%';
        overlay.style.width = '100%';

        self._add_class(self._get_notification_display_el(), 'exiting');
        self._add_class(bg, 'visible');

        anims.push({
            el:    self._get_el('bg'),
            attr:  'opacity',
            start: 0.0,
            goal:  MPNotif.BG_OPACITY
        });
    }

    var video_el = self._get_el('video-holder');
    video_el.innerHTML = self.video_iframe;

    var video_ready = function() {
        if (window['YT'] && window['YT']['loaded']) {
            self._yt_video_ready();
        }
        self.showing_video = true;
        self._get_notification_display_el().style.visibility = 'hidden';
    };
    if (self.flip_animate) {
        self._add_class('flipper', 'flipped');
        setTimeout(video_ready, MPNotif.ANIM_TIME);
    } else {
        self._animate_els(anims, MPNotif.ANIM_TIME, video_ready);
    }
});

MPNotif.prototype._track_event = function(event_name, properties, cb) {
    if (this.campaign_id) {
        properties = properties || {};
        properties = _.extend(properties, {
            'campaign_id':     this.campaign_id,
            'message_id':      this.message_id,
            'message_type':    'web_inapp',
            'message_subtype': this.notif_type
        });
        this.mixpanel['track'](event_name, properties, cb);
    } else if (cb) {
        cb.call();
    }
};

MPNotif.prototype._yt_video_ready = _.safewrap(function() {
    var self = this;
    if (self.video_inited) {
        return;
    }
    self.video_inited = true;

    var progress_bar  = self._get_el('video-elapsed'),
        progress_time = self._get_el('video-time'),
        progress_el   = self._get_el('video-progress');

    new window['YT']['Player'](MPNotif.MARKUP_PREFIX + '-video-frame', {
        'events': {
            'onReady': function(event) {
                var ytplayer = event['target'],
                    video_duration = ytplayer['getDuration'](),
                    pad = function(i) {
                        return ('00' + i).slice(-2);
                    },
                    update_video_time = function(current_time) {
                        var secs = Math.round(video_duration - current_time),
                            mins = Math.floor(secs / 60),
                            hours = Math.floor(mins / 60);
                        secs -= mins * 60;
                        mins -= hours * 60;
                        progress_time.innerHTML = '-' + (hours ? hours + ':' : '') + pad(mins) + ':' + pad(secs);
                    };
                update_video_time(0);
                self._video_progress_checker = window.setInterval(function() {
                    var current_time = ytplayer['getCurrentTime']();
                    progress_bar.style.width = (current_time / video_duration * 100) + '%';
                    update_video_time(current_time);
                }, 250);
                _.register_event(progress_el, 'click', function(e) {
                    var clickx = Math.max(0, e.pageX - progress_el.getBoundingClientRect().left);
                    ytplayer['seekTo'](video_duration * clickx / progress_el.clientWidth, true);
                });
            }
        }
    });
});

// EXPORTS (for closure compiler)

// MixpanelLib Exports
MixpanelLib.prototype['init']                            = MixpanelLib.prototype.init;
MixpanelLib.prototype['reset']                           = MixpanelLib.prototype.reset;
MixpanelLib.prototype['disable']                         = MixpanelLib.prototype.disable;
MixpanelLib.prototype['time_event']                      = MixpanelLib.prototype.time_event;
MixpanelLib.prototype['track']                           = MixpanelLib.prototype.track;
MixpanelLib.prototype['track_links']                     = MixpanelLib.prototype.track_links;
MixpanelLib.prototype['track_forms']                     = MixpanelLib.prototype.track_forms;
MixpanelLib.prototype['track_pageview']                  = MixpanelLib.prototype.track_pageview;
MixpanelLib.prototype['register']                        = MixpanelLib.prototype.register;
MixpanelLib.prototype['register_once']                   = MixpanelLib.prototype.register_once;
MixpanelLib.prototype['unregister']                      = MixpanelLib.prototype.unregister;
MixpanelLib.prototype['identify']                        = MixpanelLib.prototype.identify;
MixpanelLib.prototype['alias']                           = MixpanelLib.prototype.alias;
MixpanelLib.prototype['name_tag']                        = MixpanelLib.prototype.name_tag;
MixpanelLib.prototype['set_config']                      = MixpanelLib.prototype.set_config;
MixpanelLib.prototype['get_config']                      = MixpanelLib.prototype.get_config;
MixpanelLib.prototype['get_property']                    = MixpanelLib.prototype.get_property;
MixpanelLib.prototype['get_distinct_id']                 = MixpanelLib.prototype.get_distinct_id;
MixpanelLib.prototype['toString']                        = MixpanelLib.prototype.toString;
MixpanelLib.prototype['_check_and_handle_notifications'] = MixpanelLib.prototype._check_and_handle_notifications;
MixpanelLib.prototype['_show_notification']              = MixpanelLib.prototype._show_notification;
MixpanelLib.prototype['opt_out_tracking']                = MixpanelLib.prototype.opt_out_tracking;
MixpanelLib.prototype['opt_in_tracking']                 = MixpanelLib.prototype.opt_in_tracking;
MixpanelLib.prototype['has_opted_out_tracking']          = MixpanelLib.prototype.has_opted_out_tracking;
MixpanelLib.prototype['has_opted_in_tracking']           = MixpanelLib.prototype.has_opted_in_tracking;
MixpanelLib.prototype['clear_opt_in_out_tracking']       = MixpanelLib.prototype.clear_opt_in_out_tracking;
MixpanelLib.prototype['get_group']                       = MixpanelLib.prototype.get_group;
MixpanelLib.prototype['set_group']                       = MixpanelLib.prototype.set_group;
MixpanelLib.prototype['add_group']                       = MixpanelLib.prototype.add_group;
MixpanelLib.prototype['remove_group']                    = MixpanelLib.prototype.remove_group;
MixpanelLib.prototype['track_with_groups']               = MixpanelLib.prototype.track_with_groups;

// MixpanelPersistence Exports
MixpanelPersistence.prototype['properties']            = MixpanelPersistence.prototype.properties;
MixpanelPersistence.prototype['update_search_keyword'] = MixpanelPersistence.prototype.update_search_keyword;
MixpanelPersistence.prototype['update_referrer_info']  = MixpanelPersistence.prototype.update_referrer_info;
MixpanelPersistence.prototype['get_cross_subdomain']   = MixpanelPersistence.prototype.get_cross_subdomain;
MixpanelPersistence.prototype['clear']                 = MixpanelPersistence.prototype.clear;

// MixpanelPeople Exports
MixpanelPeople.prototype['set']           = MixpanelPeople.prototype.set;
MixpanelPeople.prototype['set_once']      = MixpanelPeople.prototype.set_once;
MixpanelPeople.prototype['unset']         = MixpanelPeople.prototype.unset;
MixpanelPeople.prototype['increment']     = MixpanelPeople.prototype.increment;
MixpanelPeople.prototype['append']        = MixpanelPeople.prototype.append;
MixpanelPeople.prototype['remove']        = MixpanelPeople.prototype.remove;
MixpanelPeople.prototype['union']         = MixpanelPeople.prototype.union;
MixpanelPeople.prototype['track_charge']  = MixpanelPeople.prototype.track_charge;
MixpanelPeople.prototype['clear_charges'] = MixpanelPeople.prototype.clear_charges;
MixpanelPeople.prototype['delete_user']   = MixpanelPeople.prototype.delete_user;
MixpanelPeople.prototype['toString']      = MixpanelPeople.prototype.toString;

_.safewrap_class(MixpanelLib, ['identify', '_check_and_handle_notifications', '_show_notification']);


var instances = {};
var extend_mp = function() {
    // add all the sub mixpanel instances
    _.each(instances, function(instance, name) {
        if (name !== PRIMARY_INSTANCE_NAME) { mixpanel_master[name] = instance; }
    });

    // add private functions as _
    mixpanel_master['_'] = _;
};

var override_mp_init_func = function() {
    // we override the snippets init function to handle the case where a
    // user initializes the mixpanel library after the script loads & runs
    mixpanel_master['init'] = function(token, config, name) {
        if (name) {
            // initialize a sub library
            if (!mixpanel_master[name]) {
                mixpanel_master[name] = instances[name] = create_mplib(token, config, name);
                mixpanel_master[name]._loaded();
            }
            return mixpanel_master[name];
        } else {
            var instance = mixpanel_master;

            if (instances[PRIMARY_INSTANCE_NAME]) {
                // main mixpanel lib already initialized
                instance = instances[PRIMARY_INSTANCE_NAME];
            } else if (token) {
                // intialize the main mixpanel lib
                instance = create_mplib(token, config, PRIMARY_INSTANCE_NAME);
                instance._loaded();
                instances[PRIMARY_INSTANCE_NAME] = instance;
            }

            mixpanel_master = instance;
            if (init_type === INIT_SNIPPET) {
                window[PRIMARY_INSTANCE_NAME] = mixpanel_master;
            }
            extend_mp();
        }
    };
};

var add_dom_loaded_handler = function() {
    // Cross browser DOM Loaded support
    function dom_loaded_handler() {
        // function flag since we only want to execute this once
        if (dom_loaded_handler.done) { return; }
        dom_loaded_handler.done = true;

        DOM_LOADED = true;
        ENQUEUE_REQUESTS = false;

        _.each(instances, function(inst) {
            inst._dom_loaded();
        });
    }

    function do_scroll_check() {
        try {
            document.documentElement.doScroll('left');
        } catch(e) {
            setTimeout(do_scroll_check, 1);
            return;
        }

        dom_loaded_handler();
    }

    if (document.addEventListener) {
        if (document.readyState === 'complete') {
            // safari 4 can fire the DOMContentLoaded event before loading all
            // external JS (including this file). you will see some copypasta
            // on the internet that checks for 'complete' and 'loaded', but
            // 'loaded' is an IE thing
            dom_loaded_handler();
        } else {
            document.addEventListener('DOMContentLoaded', dom_loaded_handler, false);
        }
    } else if (document.attachEvent) {
        // IE
        document.attachEvent('onreadystatechange', dom_loaded_handler);

        // check to make sure we arn't in a frame
        var toplevel = false;
        try {
            toplevel = window.frameElement === null;
        } catch(e) {
            // noop
        }

        if (document.documentElement.doScroll && toplevel) {
            do_scroll_check();
        }
    }

    // fallback handler, always will work
    _.register_event(window, 'load', dom_loaded_handler, true);
};

export function init_from_snippet() {
    init_type = INIT_SNIPPET;
    mixpanel_master = window[PRIMARY_INSTANCE_NAME];

    // Initialization
    if (_.isUndefined(mixpanel_master)) {
        // mixpanel wasn't initialized properly, report error and quit
        console.critical('"mixpanel" object not initialized. Ensure you are using the latest version of the Mixpanel JS Library along with the snippet we provide.');
        return;
    }
    if (mixpanel_master['__loaded'] || (mixpanel_master['config'] && mixpanel_master['persistence'])) {
        // lib has already been loaded at least once; we don't want to override the global object this time so bomb early
        console.error('Mixpanel library has already been downloaded at least once.');
        return;
    }
    var snippet_version = mixpanel_master['__SV'] || 0;
    if (snippet_version < 1.1) {
        // mixpanel wasn't initialized properly, report error and quit
        console.critical('Version mismatch; please ensure you\'re using the latest version of the Mixpanel code snippet.');
        return;
    }

    // Load instances of the Mixpanel Library
    _.each(mixpanel_master['_i'], function(item) {
        if (item && _.isArray(item)) {
            instances[item[item.length-1]] = create_mplib.apply(this, item);
        }
    });

    override_mp_init_func();
    mixpanel_master['init']();

    // Fire loaded events after updating the window's mixpanel object
    _.each(instances, function(instance) {
        instance._loaded();
    });

    add_dom_loaded_handler();
}

export function init_as_module() {
    init_type = INIT_MODULE;
    mixpanel_master = new MixpanelLib();

    override_mp_init_func();
    mixpanel_master['init']();
    add_dom_loaded_handler();

    return mixpanel_master;
}<|MERGE_RESOLUTION|>--- conflicted
+++ resolved
@@ -131,11 +131,8 @@
     'opt_out_tracking_cookie_prefix':    null,
     'property_blacklist':                [],
     'xhr_headers':                       {}, // { header: value, header2: value }
-<<<<<<< HEAD
-    'notification_protocol':             '//'
-=======
+    'notification_protocol':             '//',
     'message_link_new_window':           false
->>>>>>> abedf210
 };
 
 var DOM_LOADED = false;
