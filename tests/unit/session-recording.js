--- conflicted
+++ resolved
@@ -333,7 +333,6 @@
     expect(params2.get(`batch_start_time`)).to.equal(((NOW_MS + 1000) / 1000).toString());
   });
 
-<<<<<<< HEAD
   it(`runs the idle timeout handler when timing out`, function () {
     sessionRecording.startRecording();
     clock.tick(60 * 1000);
@@ -355,7 +354,8 @@
     expect(onIdleTimeoutSpy.calledOnce).to.be.false;
     mockRrweb.emit(EventType.IncrementalSnapshot, IncrementalSource.MouseMove, NOW_MS + rightBeforeTimeout + 2);
     expect(onIdleTimeoutSpy.calledOnce).to.be.true;
-=======
+  });
+
   it(`respects tracking opt-out check`, async function() {
     sessionRecording.startRecording();
     expect(sessionRecording.isRrwebStopped()).to.be.false;
@@ -386,6 +386,5 @@
 
     const queue = await idbGetItem(`mixpanelRecordingEvents`, batcherKey);
     expect(queue.length).to.equal(0, `batcher should have removed the items from IDB`);
->>>>>>> 41e7958a
   });
 });