# Mixpanel JavaScript Library
The Mixpanel JavaScript Library is a set of methods attached to a global `mixpanel` object
intended to be used by websites wishing to send data to Mixpanel projects. A full reference
is available [here](https://mixpanel.com/help/reference/javascript).

## Alternative installation via Bower
`mixpanel-js` is also available via front-end package manager [Bower](http://bower.io/). After installing Bower, fetch into your project's `bower_components` dir with:
```sh
bower install mixpanel
```

### Using Bower to load the snippet
You can then load the lib via the embed code (snippet) with a script reference:
```html
<script src="bower_components/mixpanel/mixpanel-jslib-snippet.min.js"></script>
```
which loads the _latest_ library version from the Mixpanel CDN ([http://cdn.mxpnl.com/libs/mixpanel-2-latest.min.js](http://cdn.mxpnl.com/libs/mixpanel-2-latest.min.js)).

### Using Bower to load the entire library
If you wish to load the specific version downloaded in your Bower package, there are two options.

1) Override the CDN library location with the global `MIXPANEL_CUSTOM_LIB_URL` var:
```html
<script>
  window.MIXPANEL_CUSTOM_LIB_URL = 'bower_components/mixpanel/mixpanel.js';
</script>
<script src="bower_components/mixpanel/mixpanel-jslib-snippet.min.js"></script>
```
or

2) Recompile the snippet with a custom `MIXPANEL_LIB_URL` using [Closure Compiler](https://developers.google.com/closure/compiler/):
```sh
java -jar compiler.jar --js mixpanel-jslib-snippet.js --js_output_file mixpanel-jslib-snippet.min.js --compilation_level ADVANCED_OPTIMIZATIONS --define='MIXPANEL_LIB_URL="bower_components/mixpanel/mixpanel.js"'
```

### Upgrading from mixpanel-bower v2.2.0 or v2.0.0
If you originally installed Mixpanel via Bower at its previous home ([https://github.com/drubin/mixpanel-bower](https://github.com/drubin/mixpanel-bower)), the two old versions have remained functionally unchanged. To upgrade to v2.3.6 or later (the first Bower version in the official repo) from a previous Bower install, note the changed filenames: previous references to `mixpanel.js` should become `mixpanel-jslib-snippet.min.js` (the minified embed code), and previous references to `mixpanel.dev.js` should become `mixpanel.js` (the library source) or `mixpanel.min.js` (the minified library for production use).

<<<<<<< HEAD
## Running tests
- Install development dependencies: `npm install`
- Start test server: `npm start`
- Browse to [http://localhost:3000/tests/](http://localhost:3000/tests/) and choose a scenario to run

In the future we plan to automate the last step with a headless browser to streamline development (although
Mixpanel production releases are tested against a large matrix of browsers and operating systems).
=======
## Thanks

For patches and support: @dehau, @drubin, @mogstad, @pfhayes
>>>>>>> 34e5d159
<|MERGE_RESOLUTION|>--- conflicted
+++ resolved
@@ -36,7 +36,6 @@
 ### Upgrading from mixpanel-bower v2.2.0 or v2.0.0
 If you originally installed Mixpanel via Bower at its previous home ([https://github.com/drubin/mixpanel-bower](https://github.com/drubin/mixpanel-bower)), the two old versions have remained functionally unchanged. To upgrade to v2.3.6 or later (the first Bower version in the official repo) from a previous Bower install, note the changed filenames: previous references to `mixpanel.js` should become `mixpanel-jslib-snippet.min.js` (the minified embed code), and previous references to `mixpanel.dev.js` should become `mixpanel.js` (the library source) or `mixpanel.min.js` (the minified library for production use).
 
-<<<<<<< HEAD
 ## Running tests
 - Install development dependencies: `npm install`
 - Start test server: `npm start`
@@ -44,8 +43,6 @@
 
 In the future we plan to automate the last step with a headless browser to streamline development (although
 Mixpanel production releases are tested against a large matrix of browsers and operating systems).
-=======
+
 ## Thanks
-
-For patches and support: @dehau, @drubin, @mogstad, @pfhayes
->>>>>>> 34e5d159
+For patches and support: @dehau, @drubin, @mogstad, @pfhayes, @sandorfr